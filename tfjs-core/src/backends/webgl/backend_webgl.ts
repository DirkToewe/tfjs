/**
 * @license
 * Copyright 2017 Google Inc. All Rights Reserved.
 * Licensed under the Apache License, Version 2.0 (the "License");
 * you may not use this file except in compliance with the License.
 * You may obtain a copy of the License at
 *
 * http://www.apache.org/licenses/LICENSE-2.0
 *
 * Unless required by applicable law or agreed to in writing, software
 * distributed under the License is distributed on an "AS IS" BASIS,
 * WITHOUT WARRANTIES OR CONDITIONS OF ANY KIND, either express or implied.
 * See the License for the specific language governing permissions and
 * limitations under the License.
 * =============================================================================
 */

// Import webgl flags.
import './flags_webgl';

import * as device_util from '../../device_util';
import {ENGINE, MemoryInfo, TimingInfo} from '../../engine';
import {env} from '../../environment';

import {tidy} from '../../globals';
import {warn} from '../../log';
import {buffer} from '../../ops/array_ops';
import * as array_ops_util from '../../ops/array_ops_util';
import * as axis_util from '../../ops/axis_util';
import {complex, imag, real} from '../../ops/complex_ops';
import {computeOutShape} from '../../ops/concat_util';
import {Conv2DInfo, Conv3DInfo} from '../../ops/conv_util';
import {Activation, FusedBatchMatMulConfig, FusedConv2DConfig} from '../../ops/fused_util';
import * as gather_nd_util from '../../ops/gather_nd_util';
import * as reduce_util from '../../ops/reduce_util';
import * as scatter_nd_util from '../../ops/scatter_nd_util';
import * as segment_util from '../../ops/segment_util';
import * as slice_util from '../../ops/slice_util';
import {softmax} from '../../ops/softmax';
import {range, scalar, tensor} from '../../ops/tensor_ops';
import {DataId, Scalar, Tensor, Tensor1D, Tensor2D, Tensor3D, Tensor4D, Tensor5D} from '../../tensor';
import {BackendValues, DataType, DataTypeMap, NumericDataType, PixelData, Rank, RecursiveArray, ShapeMap, sumOutType, TypedArray, upcastType} from '../../types';
import * as util from '../../util';
import {getArrayFromDType, getTypedArrayFromDType, inferDtype, sizeFromShape} from '../../util';
import {DataStorage, EPSILON_FLOAT16, EPSILON_FLOAT32, KernelBackend} from '../backend';
import * as backend_util from '../backend_util';
import {mergeRealAndImagArrays} from '../complex_util';
import {nonMaxSuppressionImpl} from '../non_max_suppression_impl';
import {split} from '../split_shared';
import {tile} from '../tile_impl';
import {topkImpl} from '../topk_impl';
import {whereImpl} from '../where_impl';

import {AddNProgram} from './addn_gpu';
import {AddNPackedProgram} from './addn_packed_gpu';
import {ArgMinMaxProgram} from './argminmax_gpu';
import {ArgMinMaxPackedProgram} from './argminmax_packed_gpu';
import {AvgPool2DBackpropProgram, AvgPool3DBackpropProgram} from './avg_pool_backprop_gpu';
import {BatchNormProgram} from './batchnorm_gpu';
import {BatchNormPackedProgram} from './batchnorm_packed_gpu';
import * as binaryop_complex_gpu from './binaryop_complex_gpu';
import {BinaryOpComplexProgram} from './binaryop_complex_gpu';
import * as binaryop_gpu from './binaryop_gpu';
import {BinaryOpProgram} from './binaryop_gpu';
import * as binaryop_packed_gpu from './binaryop_packed_gpu';
import {BinaryOpPackedProgram} from './binaryop_packed_gpu';
import {createCanvas} from './canvas_util';
import {ClipProgram} from './clip_gpu';
import {ClipPackedProgram} from './clip_packed_gpu';
import {ComplexAbsProgram} from './complex_abs_gpu';
import {ConcatProgram} from './concat_gpu';
import {ConcatPackedProgram} from './concat_packed_gpu';
import {Conv2DDerFilterProgram, Conv2DDerInputProgram, Conv3DDerFilterProgram, Conv3DDerInputProgram} from './conv_backprop_gpu';
import {DepthwiseConv2DDerFilterProgram, DepthwiseConv2DDerInputProgram} from './conv_backprop_gpu_depthwise';
import {Conv2DProgram, Conv3DProgram} from './conv_gpu';
import {DepthwiseConv2DProgram} from './conv_gpu_depthwise';
import {DepthwiseConvPacked2DProgram} from './conv_packed_gpu_depthwise';
import {CropAndResizeProgram} from './crop_and_resize_gpu';
import {CumSumProgram} from './cumsum_gpu';
import {DecodeMatrixProgram} from './decode_matrix_gpu';
import {DecodeMatrixPackedProgram} from './decode_matrix_packed_gpu';
import {DepthToSpaceProgram} from './depth_to_space_gpu';
import {DiagProgram} from './diag_gpu';
import {EncodeFloatProgram} from './encode_float_gpu';
import {EncodeFloatPackedProgram} from './encode_float_packed_gpu';
import {EncodeMatrixProgram} from './encode_matrix_gpu';
import {EncodeMatrixPackedProgram} from './encode_matrix_packed_gpu';
import * as fft_gpu from './fft_gpu';
import {FFTProgram} from './fft_gpu';
import {FillProgram} from './fill_gpu';
import {FromPixelsProgram} from './from_pixels_gpu';
import {FromPixelsPackedProgram} from './from_pixels_packed_gpu';
import {GatherProgram} from './gather_gpu';
import {GatherNDProgram} from './gather_nd_gpu';
import {GPGPUContext} from './gpgpu_context';
import * as gpgpu_math from './gpgpu_math';
import {GPGPUBinary, GPGPUProgram, TensorData} from './gpgpu_math';
import {Im2ColPackedProgram} from './im2col_packed_gpu';
import {LRNProgram} from './lrn_gpu';
import {LRNGradProgram} from './lrn_grad_gpu';
import {LRNPackedProgram} from './lrn_packed_gpu';
import {MaxPool2DBackpropProgram, MaxPool3DBackpropProgram} from './max_pool_backprop_gpu';
import {MatMulPackedProgram} from './mulmat_packed_gpu';
import {MultinomialProgram} from './multinomial_gpu';
import {OneHotProgram} from './onehot_gpu';
import {PackProgram} from './pack_gpu';
import {PadProgram} from './pad_gpu';
import {PadPackedProgram} from './pad_packed_gpu';
import {Pool2DProgram, Pool3DProgram} from './pool_gpu';
import {ReduceProgram} from './reduce_gpu';
import {ReshapePackedProgram} from './reshape_packed_gpu';
import {ResizeBilinearBackpropProgram} from './resize_bilinear_backprop_gpu';
import {ResizeBilinearProgram} from './resize_bilinear_gpu';
import {ResizeBilinearPackedProgram} from './resize_bilinear_packed_gpu';
import {ResizeNearestNeigborBackpropProgram} from './resize_nearest_neighbor_backprop_gpu';
import {ResizeNearestNeighborProgram} from './resize_nearest_neighbor_gpu';
import {ReverseProgram} from './reverse_gpu';
import {ReversePackedProgram} from './reverse_packed_gpu';
import {ScatterProgram} from './scatter_gpu';
import {SegmentOpProgram} from './segment_gpu';
import {SelectProgram} from './select_gpu';
import {SliceProgram} from './slice_gpu';
import {SlicePackedProgram} from './slice_packed_gpu';
import {StridedSliceProgram} from './strided_slice_gpu';
import * as tex_util from './tex_util';
import {TextureData, TextureUsage} from './tex_util';
import {TextureManager} from './texture_manager';
import {TileProgram} from './tile_gpu';
import {TransposeProgram} from './transpose_gpu';
import {TransposePackedProgram} from './transpose_packed_gpu';
import * as unary_op from './unaryop_gpu';
import {UnaryOpProgram} from './unaryop_gpu';
import * as unary_packed_op from './unaryop_packed_gpu';
import {UnaryOpPackedProgram} from './unaryop_packed_gpu';
import {UnpackProgram} from './unpack_gpu';
import {getActiveContext} from './webgl_context_manager';
import * as webgl_util from './webgl_util';

type KernelInfo = {
  name: string; query: Promise<number>;
};

export type TimerNode = RecursiveArray<KernelInfo>|KernelInfo;
export interface CPUTimerQuery {
  startMs: number;
  endMs?: number;
}

export interface WebGLMemoryInfo extends MemoryInfo {
  numBytesInGPU: number;
  unreliable: boolean;
}

export interface WebGLTimingInfo extends TimingInfo {
  uploadWaitMs: number;
  downloadWaitMs: number;
}

const binaryCaches: {[webGLVersion: string]: {[key: string]: GPGPUBinary}} = {};

function getBinaryCache(webGLVersion: number) {
  if (webGLVersion in binaryCaches) {
    return binaryCaches[webGLVersion];
  }
  binaryCaches[webGLVersion] = {};
  return binaryCaches[webGLVersion];
}

function mapActivationToShaderProgram(
    activation: Activation, packed = false): string {
  if (activation === 'linear') {
    if (packed) {
      return unary_packed_op.LINEAR;
    }
    return unary_op.LINEAR;
  } else if (activation === 'relu') {
    if (packed) {
      return unary_packed_op.RELU;
    }
    return unary_op.RELU;
  } else if (activation === 'elu') {
    if (packed) {
      return unary_packed_op.ELU;
    }
    return unary_op.ELU;
  } else if (activation === 'relu6') {
    if (packed) {
      return unary_packed_op.RELU6;
    }
    return unary_op.RELU6;
  } else if (activation === 'prelu') {
    if (packed) {
      return binaryop_packed_gpu.PRELU;
    }
    return binaryop_gpu.PRELU;
  }
  throw new Error(`Activation ${
      activation} has not been implemented for the WebGL backend.`);
}

// Combines a dataId, a shape, and a dtype without a Tensor object so that
// programs can be executed without a full Tensor object.
export interface TensorHandle {
  dataId: DataId;
  shape: number[];
  dtype: DataType;
}

// Empirically determined constant used to determine size threshold for handing
// off execution to the CPU.
const CPU_HANDOFF_SIZE_THRESHOLD = 128;

// Empirically determined constant used to decide the number of MB on GPU
// before we warn about high memory use. The MB are this constant * screen area
// * dpi / 1024 / 1024.
const BEFORE_PAGING_CONSTANT = 600;
function numMBBeforeWarning(): number {
  if (env().global.screen == null) {
    return 1024;  // 1 GB.
  }
  return (env().global.screen.height * env().global.screen.width *
          window.devicePixelRatio) *
      BEFORE_PAGING_CONSTANT / 1024 / 1024;
}

// Empirically determined minimal shared dimension in matmul before we forward
// to a.mul(b).sum() in order to take advantage of GPU parallelism. See
// https://github.com/tensorflow/tfjs-core/pull/1379 for benchmarks.
export const MATMUL_SHARED_DIM_THRESHOLD = 1000;

export class MathBackendWebGL implements KernelBackend {
  private texData: DataStorage<TextureData>;
  // Maps data ids that have a pending read operation, to list of subscribers.
  private pendingRead = new WeakMap<DataId, Array<(arr: TypedArray) => void>>();
  // List of data ids that are scheduled for disposal, but are waiting on a
  // pending read operation.
  private pendingDisposal = new WeakSet<DataId>();
  // Used to count the number of 'shallow' sliced tensors that point to the
  // same data id.
  private dataRefCount = new WeakMap<DataId, number>();
  private numBytesInGPU = 0;

  private fromPixels2DContext: CanvasRenderingContext2D|
      OffscreenCanvasRenderingContext2D;

  private programTimersStack: TimerNode[];
  private activeTimers: TimerNode[];
  // Accumulated time spent (including blocking) in uploading data to webgl.
  private uploadWaitMs = 0;
  // Accumulated time spent (including blocking in downloading data from webgl.
  private downloadWaitMs = 0;
  private cpuBackend: KernelBackend;

  // Number of bits of precision of this backend.
  private floatPrecisionValue: 32|16;

  private textureManager: TextureManager;
  private binaryCache: {[key: string]: GPGPUBinary};
  private gpgpuCreatedLocally: boolean;
  private numMBBeforeWarning: number;
  private warnedAboutMemory = false;

  constructor(private gpgpu?: GPGPUContext) {
    if (!env().getBool('HAS_WEBGL')) {
      throw new Error('WebGL is not supported on this device');
    }

    if (gpgpu == null) {
<<<<<<< HEAD
      this.binaryCache = getBinaryCache(ENV.getNumber('WEBGL_VERSION'));
      this.gpgpu = new GPGPUContext();
=======
      const gl = getWebGLContext(env().getNumber('WEBGL_VERSION'));
      this.binaryCache = getBinaryCache(env().getNumber('WEBGL_VERSION'));
      this.gpgpu = new GPGPUContext(gl);
      this.canvas = gl.canvas;
>>>>>>> 350d5704
      this.gpgpuCreatedLocally = true;
    } else {
      this.binaryCache = {};
      this.gpgpuCreatedLocally = false;
    }
    this.textureManager = new TextureManager(this.gpgpu);
    this.numMBBeforeWarning = numMBBeforeWarning();

    this.texData = new DataStorage(this, ENGINE);
  }

  fromPixels(
      pixels: PixelData|ImageData|HTMLImageElement|HTMLCanvasElement|
      HTMLVideoElement,
      numChannels: number): Tensor3D {
    if (pixels == null) {
      throw new Error(
          'pixels passed to tf.browser.fromPixels() can not be null');
    }

    const isCanvas = (typeof (OffscreenCanvas) !== 'undefined' &&
                      pixels instanceof OffscreenCanvas) ||
        (typeof (HTMLCanvasElement) !== 'undefined' &&
         pixels instanceof HTMLCanvasElement);
    const isPixelData = (pixels as PixelData).data instanceof Uint8Array;
    const isImageData =
        typeof (ImageData) !== 'undefined' && pixels instanceof ImageData;
    const isVideo = typeof (HTMLVideoElement) !== 'undefined' &&
        pixels instanceof HTMLVideoElement;
    const isImage = typeof (HTMLImageElement) !== 'undefined' &&
        pixels instanceof HTMLImageElement;
    const [width, height] = isVideo ?
        [
          (pixels as HTMLVideoElement).videoWidth,
          (pixels as HTMLVideoElement).videoHeight
        ] :
        [pixels.width, pixels.height];

    const texShape: [number, number] = [height, width];
    const outShape = [height, width, numChannels];

    if (!isCanvas && !isPixelData && !isImageData && !isVideo && !isImage) {
      throw new Error(
          'pixels passed to tf.browser.fromPixels() must be either an ' +
          `HTMLVideoElement, HTMLImageElement, HTMLCanvasElement, ImageData ` +
          `in browser, or OffscreenCanvas, ImageData in webworker` +
          ` or {data: Uint32Array, width: number, height: number}, ` +
          `but was ${(pixels as {}).constructor.name}`);
    }

    if (isImage || isVideo) {
      if (this.fromPixels2DContext == null) {
        //@ts-ignore
        this.fromPixels2DContext =
            createCanvas(env().getNumber('WEBGL_VERSION')).getContext('2d');
      }

      this.fromPixels2DContext.canvas.width = width;
      this.fromPixels2DContext.canvas.height = height;
      this.fromPixels2DContext.drawImage(
          pixels as HTMLVideoElement | HTMLImageElement, 0, 0, width, height);
      //@ts-ignore
      pixels = this.fromPixels2DContext.canvas;
    }

    const tempPixelHandle = this.makeTensorHandle(texShape, 'int32');
    // This is a byte texture with pixels.
    this.texData.get(tempPixelHandle.dataId).usage = TextureUsage.PIXELS;
    this.gpgpu.uploadPixelDataToTexture(
        this.getTexture(tempPixelHandle.dataId), pixels as ImageData);
    let program, res;
    if (env().getBool('WEBGL_PACK')) {
      program = new FromPixelsPackedProgram(outShape);
      const packedOutput =
          this.makePackedOutput(program.outputShape, tempPixelHandle.dtype);
      res = this.compileAndRun(program, [tempPixelHandle], packedOutput);
    } else {
      program = new FromPixelsProgram(outShape);
      res = this.compileAndRun(program, [tempPixelHandle]);
    }

    this.disposeData(tempPixelHandle.dataId);

    return res as Tensor3D;
  }

  write(values: BackendValues, shape: number[], dtype: DataType): DataId {
    if (env().getBool('DEBUG')) {
      this.checkNumericalProblems(values);
    }
    if (dtype === 'complex64' && values != null) {
      throw new Error(
          `Cannot write to a complex64 dtype. ` +
          `Please use tf.complex(real, imag).`);
    }
    const dataId = {};
    this.texData.set(
        dataId, {shape, dtype, values, usage: TextureUsage.UPLOAD});
    return dataId;
  }

  move(dataId: DataId, values: BackendValues, shape: number[], dtype: DataType):
      void {
    if (env().getBool('DEBUG')) {
      this.checkNumericalProblems(values);
    }
    if (dtype === 'complex64') {
      throw new Error(
          `Cannot write to a complex64 dtype. ` +
          `Please use tf.complex(real, imag).`);
    }
    this.texData.set(
        dataId, {shape, dtype, values, usage: TextureUsage.UPLOAD});
  }

  readSync(dataId: DataId): BackendValues {
    const texData = this.texData.get(dataId);
    const {values, dtype, complexTensors, slice, shape, isPacked} = texData;
    if (slice != null) {
      let program;
      if (isPacked) {
        program = new UnaryOpPackedProgram(shape, unary_op.CLONE);
      } else {
        program = new UnaryOpProgram(shape, unary_op.CLONE);
      }
      const res = this.compileAndRun(program, [{dataId, shape, dtype}]);
      const data = this.readSync(res.dataId);
      (res as Tensor).dispose();
      return data;
    }
    if (values != null) {
      return this.convertAndCacheOnCPU(dataId);
    }
    if (dtype === 'string') {
      return values;
    }
    const shouldTimeProgram = this.activeTimers != null;
    let start: number;
    if (shouldTimeProgram) {
      start = util.now();
    }

    let result: Float32Array;
    if (dtype === 'complex64') {
      const realValues = complexTensors.real.dataSync() as Float32Array;
      const imagValues = complexTensors.imag.dataSync() as Float32Array;
      result = mergeRealAndImagArrays(realValues, imagValues);
    } else {
      result = this.getValuesFromTexture(dataId);
    }

    if (shouldTimeProgram) {
      this.downloadWaitMs += util.now() - start;
    }
    return this.convertAndCacheOnCPU(dataId, result);
  }

  async read(dataId: DataId): Promise<BackendValues> {
    if (this.pendingRead.has(dataId)) {
      const subscribers = this.pendingRead.get(dataId);
      return new Promise<TypedArray>(resolve => subscribers.push(resolve));
    }
    const texData = this.texData.get(dataId);
    const {values, shape, slice, dtype, complexTensors, isPacked} = texData;

    if (slice != null) {
      let program;
      if (isPacked) {
        program = new UnaryOpPackedProgram(shape, unary_op.CLONE);
      } else {
        program = new UnaryOpProgram(shape, unary_op.CLONE);
      }
      const res = this.compileAndRun(program, [{dataId, shape, dtype}]);
      const data = this.read(res.dataId);
      (res as Tensor).dispose();
      return data;
    }

    if (values != null) {
      return this.convertAndCacheOnCPU(dataId);
    }

    if (!env().getBool('WEBGL_DOWNLOAD_FLOAT_ENABLED') &&
        env().getNumber('WEBGL_VERSION') === 2) {
      throw new Error(
          `tensor.data() with WEBGL_DOWNLOAD_FLOAT_ENABLED=false and ` +
          `WEBGL_VERSION=2 not yet supported.`);
    }

    let buffer = null;
    let tmpDownloadTarget: TensorHandle;

    if (dtype !== 'complex64' && env().get('WEBGL_BUFFER_SUPPORTED')) {
      // Possibly copy the texture into a buffer before inserting a fence.
      tmpDownloadTarget = this.decode(dataId);
      const tmpData = this.texData.get(tmpDownloadTarget.dataId);

      buffer = this.gpgpu.createBufferFromTexture(
          tmpData.texture, ...tex_util.getDenseTexShape(shape));
    }

    this.pendingRead.set(dataId, []);

    if (dtype !== 'complex64') {
      // Create a fence and wait for it to resolve.
      await this.gpgpu.createAndWaitForFence();
    }

    // Download the values from the GPU.
    let vals: Float32Array;
    if (dtype === 'complex64') {
      const ps = await Promise.all(
          [complexTensors.real.data(), complexTensors.imag.data()]);
      const realValues = ps[0];
      const imagValues = ps[1];
      vals = mergeRealAndImagArrays(
          realValues as Float32Array, imagValues as Float32Array);
    } else if (buffer == null) {
      vals = this.getValuesFromTexture(dataId);
    } else {
      const size = util.sizeFromShape(shape);
      vals = this.gpgpu.downloadFloat32MatrixFromBuffer(buffer, size);
    }
    if (tmpDownloadTarget != null) {
      this.disposeData(tmpDownloadTarget.dataId);
    }
    const dTypeVals = this.convertAndCacheOnCPU(dataId, vals);

    const subscribers = this.pendingRead.get(dataId);
    this.pendingRead.delete(dataId);

    // Notify all pending reads.
    subscribers.forEach(resolve => resolve(dTypeVals));
    if (this.pendingDisposal.has(dataId)) {
      this.pendingDisposal.delete(dataId);
      this.disposeData(dataId);
    }
    return dTypeVals;
  }

  private checkNumericalProblems(values: BackendValues): void {
    if (values == null) {
      return;
    }
    for (let i = 0; i < values.length; i++) {
      const num = values[i] as number;
      if (!webgl_util.canBeRepresented(num)) {
        if (env().getBool('WEBGL_RENDER_FLOAT32_CAPABLE')) {
          throw Error(
              `The value ${num} cannot be represented with your ` +
              `current settings. Consider enabling float32 rendering: ` +
              `'tf.env().set('WEBGL_RENDER_FLOAT32_ENABLED', true);'`);
        }
        throw Error(`The value ${num} cannot be represented on this device.`);
      }
    }
  }

  private getValuesFromTexture(dataId: DataId): Float32Array {
    const {shape, dtype, isPacked} = this.texData.get(dataId);
    const size = util.sizeFromShape(shape);
    if (env().getBool('WEBGL_DOWNLOAD_FLOAT_ENABLED')) {
      const tmpTarget = this.decode(dataId);
      const tmpData = this.texData.get(tmpTarget.dataId);
      const vals = this.gpgpu
                       .downloadMatrixFromPackedTexture(
                           tmpData.texture, ...tex_util.getDenseTexShape(shape))
                       .subarray(0, size);

      this.disposeData(tmpTarget.dataId);

      return vals;
    }

    const shouldUsePackedProgram =
        env().getBool('WEBGL_PACK') && isPacked === true;
    const outputShape =
        shouldUsePackedProgram ? webgl_util.getShapeAs3D(shape) : shape;
    const tmpTarget =
        this.makeTensorHandle(outputShape, 'float32') as TensorHandle &
        {size: number};
    tmpTarget.size = sizeFromShape(shape);
    this.texData.get(tmpTarget.dataId).usage = TextureUsage.DOWNLOAD;

    const output = tidy(() => {
      const program = shouldUsePackedProgram ?
          new EncodeFloatPackedProgram(
              outputShape as [number, number, number]) :
          new EncodeFloatProgram(outputShape);

      return this.compileAndRun(
          program, [{shape: outputShape, dtype, dataId}], tmpTarget, null);
    });

    const tmpData = this.texData.get(output.dataId);
    const vals =
        this.gpgpu
            .downloadByteEncodedFloatMatrixFromOutputTexture(
                tmpData.texture, tmpData.texShape[0], tmpData.texShape[1])
            .subarray(0, size);
    this.disposeData(tmpTarget.dataId);

    return vals;
  }

  async time(f: () => void): Promise<WebGLTimingInfo> {
    const oldActiveTimers = this.activeTimers;
    const newActiveTimers: TimerNode[] = [];

    let outerMostTime = false;
    if (this.programTimersStack == null) {
      this.programTimersStack = newActiveTimers;
      outerMostTime = true;
    } else {
      this.activeTimers.push(newActiveTimers);
    }
    this.activeTimers = newActiveTimers;

    f();

    // needing to split these up because util.flatten only accepts certain types
    const flattenedActiveTimerQueries =
        util.flatten(this.activeTimers.map((d: KernelInfo) => d.query))
            .filter(d => d != null);
    const flattenedActiveTimerNames =
        util.flatten(this.activeTimers.map((d: KernelInfo) => d.name))
            .filter(d => d != null);

    this.activeTimers = oldActiveTimers;

    if (outerMostTime) {
      this.programTimersStack = null;
    }

    const kernelMs = await Promise.all(flattenedActiveTimerQueries);

    const res: WebGLTimingInfo = {
      uploadWaitMs: this.uploadWaitMs,
      downloadWaitMs: this.downloadWaitMs,
      kernelMs: util.sum(kernelMs),
      getExtraProfileInfo: () =>
          kernelMs.map((d, i) => ({name: flattenedActiveTimerNames[i], ms: d}))
              .map(d => `${d.name}: ${d.ms}`)
              .join(', '),
      wallMs: null  // will be filled by the engine
    };
    this.uploadWaitMs = 0;
    this.downloadWaitMs = 0;
    return res;
  }
  memory(): WebGLMemoryInfo {
    return {unreliable: false, numBytesInGPU: this.numBytesInGPU} as
        WebGLMemoryInfo;
  }

  private startTimer(): WebGLQuery|CPUTimerQuery {
    if (env().getNumber('WEBGL_DISJOINT_QUERY_TIMER_EXTENSION_VERSION') > 0) {
      return this.gpgpu.beginQuery();
    }
    return {startMs: util.now(), endMs: null};
  }

  private endTimer(query: WebGLQuery|CPUTimerQuery): WebGLQuery|CPUTimerQuery {
    if (env().getNumber('WEBGL_DISJOINT_QUERY_TIMER_EXTENSION_VERSION') > 0) {
      this.gpgpu.endQuery();
      return query;
    }
    (query as CPUTimerQuery).endMs = util.now();
    return query;
  }

  private async getQueryTime(query: WebGLQuery|CPUTimerQuery): Promise<number> {
    if (env().getNumber('WEBGL_DISJOINT_QUERY_TIMER_EXTENSION_VERSION') > 0) {
      return this.gpgpu.waitForQueryAndGetTime(query as WebGLQuery);
    }
    const timerQuery = query as CPUTimerQuery;
    return timerQuery.endMs - timerQuery.startMs;
  }

  disposeData(dataId: DataId): void {
    if (this.pendingDisposal.has(dataId)) {
      return;
    }
    if (this.pendingRead.has(dataId)) {
      this.pendingDisposal.add(dataId);
      return;
    }
    // No-op if already disposed.
    if (!this.texData.has(dataId)) {
      return;
    }

    this.releaseGPUData(dataId);
    const {complexTensors} = this.texData.get(dataId);
    if (complexTensors != null) {
      complexTensors.real.dispose();
      complexTensors.imag.dispose();
    }
    this.texData.delete(dataId);
  }

  private releaseGPUData(dataId: DataId): void {
    const {texture, dtype, texShape, usage, isPacked, slice} =
        this.texData.get(dataId);
    const key = slice && slice.origDataId || dataId;
    const refCount = this.dataRefCount.get(key);
    if (refCount > 1) {
      this.dataRefCount.set(key, refCount - 1);
    } else {
      this.dataRefCount.delete(key);
      if (texture != null) {
        this.numBytesInGPU -= this.computeBytes(texShape, dtype);
        this.textureManager.releaseTexture(texture, texShape, usage, isPacked);
      }
    }
    const texData = this.texData.get(dataId);
    texData.texture = null;
    texData.texShape = null;
    texData.isPacked = false;
    texData.slice = null;
  }

  getTexture(dataId: DataId): WebGLTexture {
    this.uploadToGPU(dataId);
    return this.texData.get(dataId).texture;
  }

  /**
   * Returns internal information for the specific data bucket. Used in unit
   * tests.
   */
  getDataInfo(dataId: DataId): TextureData {
    return this.texData.get(dataId);
  }

  private getCPUBackend(): KernelBackend|null {
    if (!env().getBool('WEBGL_CPU_FORWARD')) {
      return null;
    }

    if (this.cpuBackend == null) {
      this.cpuBackend = ENGINE.findBackend('cpu');
    }

    return this.cpuBackend;
  }

  /*
  Tests whether all the inputs to an op are small and on the CPU. This heuristic
  determines when it would be faster to execute a kernel on the CPU. WebGL
  kernels opt into running this check and forwarding when appropriate.
  TODO(https://github.com/tensorflow/tfjs/issues/872): Develop a more
  sustainable strategy for optimizing backend execution of ops.
   */
  private shouldExecuteOnCPU(
      inputs: Tensor[], sizeThreshold = CPU_HANDOFF_SIZE_THRESHOLD): boolean {
    return this.getCPUBackend() != null &&
        inputs.every(
            input => this.texData.get(input.dataId).texture == null &&
                input.size < sizeThreshold);
  }

  getGPGPUContext(): GPGPUContext {
    return this.gpgpu;
  }

  complex<T extends Tensor>(real: T, imag: T): T {
    const result = this.makeOutput(real.shape, 'complex64');
    const resultData = this.texData.get(result.dataId);
    // The backend owns the reference to the underlying real and imaginary
    // clones. These will explicitly get disposed when the complex tensor is
    // disposed.
    resultData.complexTensors = {
      real: ENGINE.keep(real.clone()),
      imag: ENGINE.keep(imag.clone())
    };

    return result as T;
  }
  real<T extends Tensor>(input: T): T {
    const resultData = this.texData.get(input.dataId);
    return resultData.complexTensors.real.clone() as T;
  }
  imag<T extends Tensor>(input: T): T {
    const resultData = this.texData.get(input.dataId);
    return resultData.complexTensors.imag.clone() as T;
  }

  slice<T extends Tensor>(x: T, begin: number[], size: number[]): T {
    if (this.shouldExecuteOnCPU([x])) {
      return this.cpuBackend.slice(x, begin, size);
    }
    // Short-circuit computation if the slice is zero-sized.
    if (util.sizeFromShape(size) === 0) {
      return tensor([], size, x.dtype) as T;
    }
    const {isPacked} = this.texData.get(x.dataId);
    const isContinous = slice_util.isSliceContinous(x.shape, begin, size);
    if (isPacked || !isContinous) {
      const program = env().getBool('WEBGL_PACK_ARRAY_OPERATIONS') ?
          new SlicePackedProgram(size) :
          new SliceProgram(size);
      const customSetup = program.getCustomSetupFunc(begin);
      return this.compileAndRun(program, [x], null, customSetup);
    }
    this.uploadToGPU(x.dataId);
    return this.shallowSlice(x, begin, size) as T;
  }

  private shallowSlice(x: Tensor, begin: number[], size: number[]): Tensor {
    const xTexData = this.texData.get(x.dataId);
    const t = this.makeOutput(size, x.dtype);
    const newTexData = this.texData.get(t.dataId);
    // Copy texture data from the original tensor.
    Object.assign(newTexData, xTexData);
    newTexData.shape = size;
    newTexData.dtype = x.dtype;
    let flatOffset = slice_util.computeFlatOffset(begin, x.strides);
    if (xTexData.slice) {
      // We are slicing an already sliced tensor, so we have to accumulate
      // the offset.
      flatOffset += xTexData.slice.flatOffset;
    }
    newTexData.slice = {
      flatOffset,
      // Point to the original dataId, which is used to do ref counting.
      origDataId: xTexData.slice && xTexData.slice.origDataId || x.dataId
    };

    // Increase the ref count for that data bucket.
    const refCount = this.dataRefCount.get(newTexData.slice.origDataId) || 1;
    this.dataRefCount.set(newTexData.slice.origDataId, refCount + 1);

    return t;
  }

  stridedSlice<T extends Tensor>(
      x: T, begin: number[], end: number[], strides: number[]): T {
    if (this.shouldExecuteOnCPU([x])) {
      return this.cpuBackend.stridedSlice(x, begin, end, strides);
    }

    const outShape = slice_util.computeOutShape(begin, end, strides);

    if (outShape.some(axis => axis === 0)) {
      return tensor([], outShape) as T;
    }

    const program = new StridedSliceProgram(begin, strides, outShape);
    return this.compileAndRun(program, [x]);
  }

  reverse<T extends Tensor>(x: T, axis: number[]): T {
    const program = env().getBool('WEBGL_PACK_ARRAY_OPERATIONS') ?
        new ReversePackedProgram(x.shape, axis) :
        new ReverseProgram(x.shape, axis);
    return this.compileAndRun(program, [x]);
  }

  concat(tensors: Tensor[], axis: number): Tensor {
    if (tensors[0].dtype === 'complex64') {
      const reals = tensors.map((t) => real(t));
      const imags = tensors.map((t) => imag(t));
      return complex(this.concat(reals, axis), this.concat(imags, axis));
    }
    if (this.shouldExecuteOnCPU(tensors)) {
      return this.cpuBackend.concat(tensors, axis);
    }

    if (tensors.length === 1) {
      return tensors[0];
    }
    if (tensors.length > env().getNumber('WEBGL_MAX_TEXTURES_IN_SHADER')) {
      const midIndex = Math.floor(tensors.length / 2);
      const leftSide = this.concat(tensors.slice(0, midIndex), axis);
      const rightSide = this.concat(tensors.slice(midIndex), axis);
      return this.concat([leftSide, rightSide], axis);
    }
    if (env().getBool('WEBGL_PACK_ARRAY_OPERATIONS') && tensors[0].rank > 1) {
      const program = new ConcatPackedProgram(tensors.map(t => t.shape), axis);
      return this.compileAndRun(program, tensors);
    }
    // Any concat of n-dimensional tensors across any axis can be reduced to
    // a concatenation of two-dimensional tensors across the axis 1 by first
    // partitioning the axes of the original tensors into those less than the
    // axis to be concatenated and the rest. Then reshape the tensors
    // into a two-dimensional tensor by collapsing these two sets of axes and
    // concatenate the resulting matrices across the axis 1, finally reshaping
    // the result to have the proper shape.
    const outShape = computeOutShape(tensors.map(t => t.shape), axis);
    const tensors2D =
        tensors.map(t => t.as2D(-1, sizeFromShape(t.shape.slice(axis))));
    const program = new ConcatProgram(tensors2D.map(t => t.shape));
    const res: Tensor = this.compileAndRun(program, tensors2D);
    return res.reshape(outShape);
  }

  neg<T extends Tensor>(x: T): T {
    if (this.shouldExecuteOnCPU([x])) {
      return this.cpuBackend.neg(x);
    }

    if (env().getBool('WEBGL_PACK_UNARY_OPERATIONS')) {
      return this.packedUnaryOp(x, unary_op.NEG, x.dtype) as T;
    }
    const program = new UnaryOpProgram(x.shape, unary_op.NEG);
    return this.compileAndRun(program, [x]);
  }

  batchMatMul(
      a: Tensor3D, b: Tensor3D, transposeA: boolean,
      transposeB: boolean): Tensor3D {
    const outerShapeA = transposeA ? a.shape[2] : a.shape[1];
    const outerShapeB = transposeB ? b.shape[1] : b.shape[2];
    const sharedDim = transposeA ? a.shape[1] : a.shape[2];
    const [batch, , ] = a.shape;

    // Since the matrices are vectors, it is faster to call mul().sum()
    // because sum() is O(sqrt(N)) due to divide-and-conquer.
    if ((outerShapeA === 1 || outerShapeB === 1) &&
        sharedDim > MATMUL_SHARED_DIM_THRESHOLD) {
      if (transposeA) {
        a = a.transpose([0, 2, 1]);
      }
      if (transposeB) {
        b = b.transpose([0, 2, 1]);
      }

      const a3D = outerShapeB === 1 ? a : a.as3D(batch, sharedDim, 1);
      const axis = outerShapeB === 1 ? 2 : 1;
      const b3D = outerShapeB === 1 ? b.as3D(batch, 1, sharedDim) : b;
      return this.multiply(a3D, b3D).sum(axis, true /* keepDims */);
    }

    const dtype = upcastType(a.dtype, b.dtype);

    const program = new MatMulPackedProgram(
        a.shape, [batch, outerShapeA, outerShapeB], transposeA, transposeB);
    const output: Tensor3D = this.makePackedOutput(program.outputShape, dtype);
    return this.compileAndRun<Tensor3D>(program, [a, b], output);
  }

  fusedBatchMatMul(
      {a, b, transposeA, transposeB, bias, activation, preluActivationWeights}:
          FusedBatchMatMulConfig): Tensor3D {
    const outerShapeA = transposeA ? a.shape[2] : a.shape[1];
    const outerShapeB = transposeB ? b.shape[1] : b.shape[2];
    const [batch, , ] = a.shape;

    const dtype = upcastType(a.dtype, b.dtype);

    const hasBias = bias != null;
    const hasPreluActivationWeights = preluActivationWeights != null;
    const fusedActivation =
        activation ? mapActivationToShaderProgram(activation, true) : null;
    const program = new MatMulPackedProgram(
        a.shape, [batch, outerShapeA, outerShapeB], transposeA, transposeB,
        hasBias, fusedActivation, hasPreluActivationWeights);
    const output: Tensor3D = this.makePackedOutput(program.outputShape, dtype);
    const inputs: TensorHandle[] = [a, b];
    if (bias) {
      inputs.push(bias);
    }
    if (preluActivationWeights) {
      inputs.push(preluActivationWeights);
    }
    return this.compileAndRun<Tensor3D>(program, inputs, output);
  }

  multiply(a: Tensor, b: Tensor): Tensor {
    if (a.dtype === 'complex64') {
      const aData = this.texData.get(a.dataId);
      const bData = this.texData.get(b.dataId);

      const realProgram = new BinaryOpComplexProgram(
          binaryop_complex_gpu.COMPLEX_MULTIPLY.REAL, a.shape, b.shape);
      const imagProgram = new BinaryOpComplexProgram(
          binaryop_complex_gpu.COMPLEX_MULTIPLY.IMAG, a.shape, b.shape);

      const inputs = [
        this.makeComplexComponentTensorHandle(a, aData.complexTensors.real),
        this.makeComplexComponentTensorHandle(a, aData.complexTensors.imag),
        this.makeComplexComponentTensorHandle(b, bData.complexTensors.real),
        this.makeComplexComponentTensorHandle(b, bData.complexTensors.imag)
      ];
      const real = this.compileAndRun<Tensor>(realProgram, inputs);
      const imag = this.compileAndRun<Tensor>(imagProgram, inputs);

      const complex = this.complex(real, imag);
      real.dispose();
      imag.dispose();
      return complex;
    }

    if (this.shouldExecuteOnCPU([a, b])) {
      return this.cpuBackend.multiply(a, b);
    }
    if (env().getBool('WEBGL_PACK_BINARY_OPERATIONS')) {
      return this.packedBinaryOp(a, b, binaryop_gpu.MUL, a.dtype);
    }
    const program = new BinaryOpProgram(binaryop_gpu.MUL, a.shape, b.shape);
    const output = this.makeOutput(program.outputShape, a.dtype);
    return this.compileAndRun(program, [a, b], output);
  }

  batchNormalization(
      x: Tensor4D, mean: Tensor4D|Tensor1D, variance: Tensor4D|Tensor1D,
      varianceEpsilon: number, scale?: Tensor4D|Tensor1D,
      offset?: Tensor4D|Tensor1D): Tensor4D {
    const inputs = [x, mean, variance];

    let offsetShape = null;
    if (offset != null) {
      offsetShape = offset.shape;
      inputs.push(offset);
    }

    let scaleShape = null;
    if (scale != null) {
      scaleShape = scale.shape;
      inputs.push(scale);
    }

    if (env().getBool('WEBGL_PACK_NORMALIZATION')) {
      const batchNormPackedProgram = new BatchNormPackedProgram(
          x.shape, mean.shape, variance.shape, offsetShape, scaleShape,
          varianceEpsilon);
      return this.compileAndRun<Tensor4D>(batchNormPackedProgram, inputs);
    }

    const batchNormProgram = new BatchNormProgram(
        x.shape, mean.shape, variance.shape, offsetShape, scaleShape,
        varianceEpsilon);
    return this.compileAndRun(batchNormProgram, inputs);
  }

  localResponseNormalization4D(
      x: Tensor4D, radius: number, bias: number, alpha: number,
      beta: number): Tensor4D {
    const program = env().getBool('WEBGL_PACK_NORMALIZATION') ?
        new LRNPackedProgram(x.shape, radius, bias, alpha, beta) :
        new LRNProgram(x.shape, radius, bias, alpha, beta);
    return this.compileAndRun(program, [x]);
  }

  LRNGrad(
      dy: Tensor4D, inputImage: Tensor4D, outputImage: Tensor4D,
      depthRadius: number, bias: number, alpha: number,
      beta: number): Tensor4D {
    const program =
        new LRNGradProgram(inputImage.shape, depthRadius, bias, alpha, beta);
    return this.compileAndRun(program, [inputImage, outputImage, dy]);
  }

  tile<T extends Tensor>(x: T, reps: number[]): T {
    if (x.dtype === 'string') {
      const data = this.readSync(x.dataId) as Uint8Array[];
      const decodedData = data.map(d => util.decodeString(d));
      const buf = buffer(x.shape, x.dtype, decodedData);
      return tile(buf, reps) as T;
    }
    const program = new TileProgram(x.shape, reps);
    return this.compileAndRun(program, [x]);
  }

  pad<T extends Tensor>(
      x: T, paddings: Array<[number, number]>, constantValue: number): T {
    const program = env().getBool('WEBGL_PACK_ARRAY_OPERATIONS') ?
        new PadPackedProgram(x.shape, paddings, constantValue) :
        new PadProgram(x.shape, paddings, constantValue);
    return this.compileAndRun(program, [x]);
  }

  transpose<T extends Tensor>(x: T, perm: number[]): T {
    if (this.shouldExecuteOnCPU([x])) {
      return this.cpuBackend.transpose(x, perm);
    }
    const program = env().getBool('WEBGL_PACK_ARRAY_OPERATIONS') ?
        new TransposePackedProgram(x.shape, perm) :
        new TransposeProgram(x.shape, perm);
    return this.compileAndRun(program, [x]);
  }

  gather<T extends Tensor>(x: T, indices: Tensor1D, axis: number): T {
    if (this.shouldExecuteOnCPU([x, indices])) {
      return this.cpuBackend.gather(x, indices, axis);
    }
    const program = new GatherProgram(x.shape, indices.size, axis);
    return this.compileAndRun(program, [x, indices]);
  }

  batchToSpaceND<T extends Tensor>(
      x: T, blockShape: number[], crops: number[][]): T {
    util.assert(
        x.rank <= 4,
        () => 'batchToSpaceND for rank > 4 with a WebGL backend not ' +
            'implemented yet');
    const prod = blockShape.reduce((a, b) => a * b);

    const reshaped = array_ops_util.getReshaped(x.shape, blockShape, prod);
    const permuted =
        array_ops_util.getPermuted(reshaped.length, blockShape.length);
    const reshapedPermuted =
        array_ops_util.getReshapedPermuted(x.shape, blockShape, prod);
    const sliceBeginCoords =
        array_ops_util.getSliceBeginCoords(crops, blockShape.length);
    const sliceSize =
        array_ops_util.getSliceSize(reshapedPermuted, crops, blockShape.length);

    return x.reshape(reshaped)
               .transpose(permuted)
               .reshape(reshapedPermuted)
               .slice(sliceBeginCoords, sliceSize) as T;
  }

  spaceToBatchND<T extends Tensor>(
      x: T, blockShape: number[], paddings: Array<[number, number]>): T {
    util.assert(
        x.rank <= 4,
        () => 'spaceToBatchND for rank > 4 with a WebGL backend not ' +
            'implemented yet');

    const prod = blockShape.reduce((a, b) => a * b);

    const completePaddings: Array<[number, number]> = [[0, 0]];
    completePaddings.push(...paddings);
    for (let i = 1 + blockShape.length; i < x.shape.length; ++i) {
      completePaddings.push([0, 0]);
    }

    const paddedX = x.pad(completePaddings);

    const reshapedPaddedShape =
        array_ops_util.getReshaped(paddedX.shape, blockShape, prod, false);

    const permutedReshapedPaddedPermutation = array_ops_util.getPermuted(
        reshapedPaddedShape.length, blockShape.length, false);

    const flattenShape = array_ops_util.getReshapedPermuted(
        paddedX.shape, blockShape, prod, false);

    return paddedX.reshape(reshapedPaddedShape)
               .transpose(permutedReshapedPaddedPermutation)
               .reshape(flattenShape) as T;
  }

  private reduce(
      x: Tensor2D, reduceType: 'all'|'any'|'max'|'min'|'sum'|'prod',
      dtype: DataType): Tensor2D {
    const batchSize = x.shape[0];
    const inSize = x.shape[1];
    const windowSize = reduce_util.computeOptimalWindowSize(inSize);
    const reduceInfo = {windowSize, inSize, batchSize};
    const program = new ReduceProgram(reduceInfo, reduceType);
    const [rows, cols] = program.outputShape;
    const output = this.makeOutput<Tensor2D>([rows, cols], dtype);

    this.compileAndRun(program, [x], output);
    // No need to run another GPGPU program.
    if (output.shape[1] === 1) {
      return output;
    }
    return this.reduce(output, reduceType, dtype);
  }

  private argReduce(
      x: Tensor2D, reduceType: 'max'|'min',
      bestIndicesA: Tensor2D = null): Tensor2D {
    let batchSize = x.shape[0];
    let inSize = x.shape[1];
    if (bestIndicesA != null) {
      batchSize = bestIndicesA.shape[0];
      inSize = bestIndicesA.shape[1];
    }
    const windowSize = reduce_util.computeOptimalWindowSize(inSize);
    const reduceInfo = {windowSize, inSize, batchSize};
    const program =
        new ArgMinMaxProgram(reduceInfo, reduceType, bestIndicesA == null);
    const [rows, cols] = program.outputShape;
    const output = this.makeOutput<Tensor2D>([rows, cols], 'int32');
    const inputs = [x];
    if (bestIndicesA != null) {
      inputs.push(bestIndicesA);
    }
    this.compileAndRun(program, inputs, output);
    // No need to run another GPGPU program.
    if (output.shape[1] === 1) {
      return output;
    }
    return this.argReduce(x, reduceType, output);
  }

  private argReducePacked(
      x: Tensor, reduceType: 'max'|'min', bestIndicesA: Tensor = null): Tensor {
    const inShape = bestIndicesA != null ? bestIndicesA.shape : x.shape;
    const inSize = inShape[inShape.length - 1];
    const windowSize = reduce_util.computeOptimalWindowSize(inSize);
    const program = new ArgMinMaxPackedProgram(
        inShape, windowSize, reduceType, bestIndicesA == null);
    const output = this.makePackedOutput(program.outputShape, 'int32');
    const inputs = bestIndicesA == null ? [x] : [x, bestIndicesA];
    this.compileAndRun(program, inputs, output);
    if (output.rank === x.rank) {
      return this.argReducePacked(x, reduceType, output);
    }
    return output;
  }

  sum(x: Tensor, axes: number[]): Tensor {
    axis_util.assertAxesAreInnerMostDims('sum', axes, x.rank);
    const [outShape, reduceShape] =
        axis_util.computeOutAndReduceShapes(x.shape, axes);
    const inSize = util.sizeFromShape(reduceShape);
    const a2D = x.as2D(-1, inSize);
    const outputDType = sumOutType(x.dtype);
    return this.reduce(a2D, 'sum', outputDType).reshape(outShape);
  }

  prod(x: Tensor, axes: number[]): Tensor {
    if (this.shouldExecuteOnCPU([x])) {
      return this.cpuBackend.prod(x, axes);
    }

    const [outShape, reduceShape] =
        axis_util.computeOutAndReduceShapes(x.shape, axes);
    const inSize = util.sizeFromShape(reduceShape);
    const a2D = x.as2D(-1, inSize);
    const outputDType = sumOutType(x.dtype);
    return this.reduce(a2D, 'prod', outputDType).reshape(outShape);
  }

  unsortedSegmentSum<T extends Tensor>(
      x: T, segmentIds: Tensor1D, numSegments: number): Tensor {
    let axis = 0;
    const permutation = axis_util.getAxesPermutation([axis], x.rank);
    let permutedX = x;
    if (permutation != null) {
      permutedX = x.transpose(permutation);
      axis = axis_util.getInnerMostAxes(1, x.rank)[0];
    }

    const outShape =
        segment_util.computeOutShape(permutedX.shape, axis, numSegments);
    const inSize = util.sizeFromShape([permutedX.shape[axis]]);
    const a2D = permutedX.as2D(-1, inSize);
    const outputDType = sumOutType(x.dtype);
    let result =
        this.segOpCompute(
                a2D, 'unsortedSegmentSum', segmentIds, outputDType, numSegments)
            .reshape(outShape);
    if (permutation != null) {
      result = result.transpose(axis_util.getUndoAxesPermutation(permutation));
    }
    return result;
  }

  private segOpCompute(
      x: Tensor2D, segOpType: 'unsortedSegmentSum', segmentIds: Tensor1D,
      dtype: DataType, numSegments: number): Tensor2D {
    const batchSize = x.shape[0];
    const inSize = x.shape[1];
    const windowSize =
        segment_util.segOpComputeOptimalWindowSize(inSize, numSegments);
    const segOpInfo = {windowSize, inSize, batchSize, numSegments};
    const program = new SegmentOpProgram(segOpInfo, segOpType);
    const [rows, cols] = program.outputShape;
    const output = this.makeOutput<Tensor2D>([rows, cols], dtype);
    this.compileAndRun(program, [x, segmentIds], output);
    // No need to run another GPGPU program.
    if (output.shape[1] === numSegments) {
      return output;
    }
    segmentIds = range(0, numSegments).tile([inSize / windowSize]);
    return this.segOpCompute(output, segOpType, segmentIds, dtype, numSegments);
  }

  private argMinMaxReduce(x: Tensor, axis: number, reduceType: 'min'|'max'):
      Tensor {
    const axes = [axis];
    axis_util.assertAxesAreInnerMostDims(
        'arg' + reduceType.charAt(0).toUpperCase() + reduceType.slice(1), axes,
        x.rank);
    if (!env().getBool('WEBGL_PACK_REDUCE') || x.rank <= 2) {
      const [outShape, reduceShape] =
          axis_util.computeOutAndReduceShapes(x.shape, axes);
      const inSize = util.sizeFromShape(reduceShape);
      const a2D = x.as2D(-1, inSize);
      return this.argReduce(a2D, reduceType).reshape(outShape);
    }
    return this.argReducePacked(x, reduceType);
  }

  argMin(x: Tensor, axis: number): Tensor {
    return this.argMinMaxReduce(x, axis, 'min');
  }

  argMax(x: Tensor, axis: number): Tensor {
    return this.argMinMaxReduce(x, axis, 'max');
  }

  cumsum(x: Tensor, axis: number, exclusive: boolean, reverse: boolean):
      Tensor {
    if (axis !== x.rank - 1) {
      throw new Error(
          `WebGL cumsum shader expects an inner-most axis=${x.rank - 1} ` +
          `but got axis=${axis}`);
    }
    const program = new CumSumProgram(x.shape, exclusive, reverse);
    return this.compileAndRun(program, [x]);
  }

  equal(a: Tensor, b: Tensor): Tensor {
    if (env().getBool('WEBGL_PACK_BINARY_OPERATIONS')) {
      return this.packedBinaryOp(a, b, binaryop_packed_gpu.EQUAL, 'bool');
    }
    const program = new BinaryOpProgram(binaryop_gpu.EQUAL, a.shape, b.shape);
    const output = this.makeOutput(program.outputShape, 'bool');
    return this.compileAndRun(program, [a, b], output);
  }

  notEqual(a: Tensor, b: Tensor): Tensor {
    if (env().getBool('WEBGL_PACK_BINARY_OPERATIONS')) {
      return this.packedBinaryOp(a, b, binaryop_packed_gpu.NOT_EQUAL, 'bool');
    }
    const program =
        new BinaryOpProgram(binaryop_gpu.NOT_EQUAL, a.shape, b.shape);
    const output = this.makeOutput(program.outputShape, 'bool');
    return this.compileAndRun(program, [a, b], output);
  }

  less(a: Tensor, b: Tensor): Tensor {
    if (this.shouldExecuteOnCPU([a, b])) {
      return this.cpuBackend.less(a, b);
    }

    if (env().getBool('WEBGL_PACK_BINARY_OPERATIONS')) {
      return this.packedBinaryOp(a, b, binaryop_packed_gpu.LESS, 'bool');
    }

    const program = new BinaryOpProgram(binaryop_gpu.LESS, a.shape, b.shape);
    const output = this.makeOutput(program.outputShape, 'bool');
    return this.compileAndRun(program, [a, b], output);
  }

  lessEqual(a: Tensor, b: Tensor): Tensor {
    if (env().getBool('WEBGL_PACK_BINARY_OPERATIONS')) {
      return this.packedBinaryOp(a, b, binaryop_packed_gpu.LESS_EQUAL, 'bool');
    }
    const program =
        new BinaryOpProgram(binaryop_gpu.LESS_EQUAL, a.shape, b.shape);
    const output = this.makeOutput(program.outputShape, 'bool');
    return this.compileAndRun(program, [a, b], output);
  }

  greater(a: Tensor, b: Tensor): Tensor {
    if (this.shouldExecuteOnCPU([a, b])) {
      return this.cpuBackend.greater(a, b);
    }

    if (env().getBool('WEBGL_PACK_BINARY_OPERATIONS')) {
      return this.packedBinaryOp(a, b, binaryop_packed_gpu.GREATER, 'bool');
    }

    const program = new BinaryOpProgram(binaryop_gpu.GREATER, a.shape, b.shape);
    const output = this.makeOutput(program.outputShape, 'bool');
    return this.compileAndRun(program, [a, b], output);
  }

  greaterEqual(a: Tensor, b: Tensor): Tensor {
    if (env().getBool('WEBGL_PACK_BINARY_OPERATIONS')) {
      return this.packedBinaryOp(
          a, b, binaryop_packed_gpu.GREATER_EQUAL, 'bool');
    }
    const program =
        new BinaryOpProgram(binaryop_gpu.GREATER_EQUAL, a.shape, b.shape);
    const output = this.makeOutput(program.outputShape, 'bool');
    return this.compileAndRun(program, [a, b], output);
  }

  logicalNot<T extends Tensor>(x: T): T {
    const program = new UnaryOpProgram(x.shape, unary_op.LOGICAL_NOT);
    return this.compileAndRun(program, [x]);
  }

  logicalAnd(a: Tensor, b: Tensor): Tensor {
    if (env().getBool('WEBGL_PACK_BINARY_OPERATIONS')) {
      return this.packedBinaryOp(a, b, binaryop_packed_gpu.LOGICAL_AND, 'bool');
    }
    const program =
        new BinaryOpProgram(binaryop_gpu.LOGICAL_AND, a.shape, b.shape);
    const output = this.makeOutput(program.outputShape, 'bool');
    return this.compileAndRun(program, [a, b], output);
  }

  logicalOr(a: Tensor, b: Tensor): Tensor {
    if (env().getBool('WEBGL_PACK_BINARY_OPERATIONS')) {
      return this.packedBinaryOp(a, b, binaryop_packed_gpu.LOGICAL_OR, 'bool');
    }
    const program =
        new BinaryOpProgram(binaryop_gpu.LOGICAL_OR, a.shape, b.shape);
    const output = this.makeOutput(program.outputShape, 'bool');
    return this.compileAndRun(program, [a, b], output);
  }

  select(condition: Tensor, a: Tensor, b: Tensor): Tensor {
    const program = new SelectProgram(condition.rank, a.shape, a.rank);
    const output =
        this.makeOutput(program.outputShape, upcastType(a.dtype, b.dtype));
    return this.compileAndRun(program, [condition, a, b], output);
  }

  where(condition: Tensor): Tensor2D {
    warn(
        'tf.where() in webgl locks the UI thread. ' +
        'Call tf.whereAsync() instead');
    const condVals = condition.dataSync();
    return whereImpl(condition.shape, condVals);
  }

  topk<T extends Tensor>(x: T, k: number, sorted: boolean): [T, T] {
    const xVals = x.dataSync();
    return topkImpl(xVals, x.shape, x.dtype as NumericDataType, k, sorted);
  }

  min(x: Tensor, axes: number[]): Tensor {
    axis_util.assertAxesAreInnerMostDims('min', axes, x.rank);
    const [outShape, reduceShape] =
        axis_util.computeOutAndReduceShapes(x.shape, axes);
    const inSize = util.sizeFromShape(reduceShape);
    const a2D = x.as2D(-1, inSize);
    return this.reduce(a2D, 'min', a2D.dtype).reshape(outShape);
  }

  minimum(a: Tensor, b: Tensor): Tensor {
    if (this.shouldExecuteOnCPU([a, b])) {
      return this.cpuBackend.minimum(a, b);
    }

    const program = env().getBool('WEBGL_PACK_BINARY_OPERATIONS') ?
        new BinaryOpPackedProgram(binaryop_packed_gpu.MIN, a.shape, b.shape) :
        new BinaryOpProgram(binaryop_gpu.MIN, a.shape, b.shape);
    return this.compileAndRun(program, [a, b]);
  }

  mod(a: Tensor, b: Tensor): Tensor {
    const program = env().getBool('WEBGL_PACK_BINARY_OPERATIONS') ?
        new BinaryOpPackedProgram(binaryop_packed_gpu.MOD, a.shape, b.shape) :
        new BinaryOpProgram(binaryop_gpu.MOD, a.shape, b.shape);
    return this.compileAndRun(program, [a, b]);
  }

  max(x: Tensor, axes: number[]): Tensor {
    if (this.shouldExecuteOnCPU([x])) {
      return this.cpuBackend.max(x, axes);
    }

    axis_util.assertAxesAreInnerMostDims('max', axes, x.rank);
    const [outShape, reduceShape] =
        axis_util.computeOutAndReduceShapes(x.shape, axes);
    const inSize = util.sizeFromShape(reduceShape);
    const a2D = x.as2D(-1, inSize);
    return this.reduce(a2D, 'max', a2D.dtype).reshape(outShape);
  }

  maximum(a: Tensor, b: Tensor): Tensor {
    if (this.shouldExecuteOnCPU([a, b])) {
      return this.cpuBackend.maximum(a, b);
    }

    const program = env().getBool('WEBGL_PACK_BINARY_OPERATIONS') ?
        new BinaryOpPackedProgram(binaryop_packed_gpu.MAX, a.shape, b.shape) :
        new BinaryOpProgram(binaryop_gpu.MAX, a.shape, b.shape);
    return this.compileAndRun(program, [a, b]);
  }

  all(x: Tensor, axes: number[]): Tensor {
    axis_util.assertAxesAreInnerMostDims('all', axes, x.rank);
    const [outShape, reduceShape] =
        axis_util.computeOutAndReduceShapes(x.shape, axes);
    const inSize = util.sizeFromShape(reduceShape);
    const a2D = x.as2D(-1, inSize);
    return this.reduce(a2D, 'all', a2D.dtype).reshape(outShape);
  }

  any(x: Tensor, axes: number[]): Tensor {
    axis_util.assertAxesAreInnerMostDims('any', axes, x.rank);
    const [outShape, reduceShape] =
        axis_util.computeOutAndReduceShapes(x.shape, axes);
    const inSize = util.sizeFromShape(reduceShape);
    const a2D = x.as2D(-1, inSize);
    return this.reduce(a2D, 'any', a2D.dtype).reshape(outShape);
  }

  squaredDifference(a: Tensor, b: Tensor): Tensor {
    const program = env().getBool('WEBGL_PACK_BINARY_OPERATIONS') ?
        new BinaryOpPackedProgram(
            binaryop_gpu.SQUARED_DIFFERENCE, a.shape, b.shape) :
        new BinaryOpProgram(binaryop_gpu.SQUARED_DIFFERENCE, a.shape, b.shape);
    return this.compileAndRun(program, [a, b]);
  }

  realDivide(a: Tensor, b: Tensor): Tensor {
    const op = binaryop_gpu.DIV;
    const outputDtype = 'float32';
    if (env().getBool('WEBGL_PACK_BINARY_OPERATIONS')) {
      const checkOutOfBounds = true;
      return this.packedBinaryOp(
          a, b, binaryop_packed_gpu.DIV, outputDtype, checkOutOfBounds);
    }
    const program = new BinaryOpProgram(op, a.shape, b.shape);
    const output = this.makeOutput(program.outputShape, outputDtype);
    return this.compileAndRun<Tensor>(program, [a, b], output);
  }

  floorDiv(a: Tensor, b: Tensor): Tensor {
    const op = binaryop_gpu.INT_DIV;
    const outputDtype = 'int32';
    if (env().getBool('WEBGL_PACK_BINARY_OPERATIONS')) {
      return this.packedBinaryOp(
          a, b, binaryop_packed_gpu.INT_DIV, outputDtype);
    }
    const program = new BinaryOpProgram(op, a.shape, b.shape);
    const output = this.makeOutput(program.outputShape, outputDtype);
    return this.compileAndRun<Tensor>(program, [a, b], output);
  }

  add(a: Tensor, b: Tensor): Tensor {
    if (a.dtype === 'complex64' && b.dtype === 'complex64') {
      return this.complexSeparableBinaryOp(a, b, binaryop_gpu.ADD);
    }

    if (this.shouldExecuteOnCPU([a, b])) {
      return this.cpuBackend.add(a, b);
    }

    const dtype = upcastType(a.dtype, b.dtype);
    if (env().getBool('WEBGL_PACK_BINARY_OPERATIONS')) {
      return this.packedBinaryOp(a, b, binaryop_gpu.ADD, dtype);
    }
    const program = new BinaryOpProgram(binaryop_gpu.ADD, a.shape, b.shape);
    const output = this.makeOutput(program.outputShape, dtype);
    return this.compileAndRun<Tensor>(program, [a, b], output);
  }

  private packedUnaryOp(x: TensorHandle, op: string, dtype: DataType) {
    const program = new UnaryOpPackedProgram(x.shape, op);
    const output = this.makePackedOutput(program.outputShape, dtype);
    return this.compileAndRun<Tensor>(program, [x], output);
  }

  private packedBinaryOp(
      a: TensorHandle, b: TensorHandle, op: string, dtype: DataType,
      checkOutOfBounds = false) {
    const program =
        new BinaryOpPackedProgram(op, a.shape, b.shape, checkOutOfBounds);
    const output = this.makePackedOutput(program.outputShape, dtype);
    return this.compileAndRun<Tensor>(program, [a, b], output);
  }

  /**
   * Computes a complex binary operation that can be decomposed into a simple
   * binary operation on both the real and imagary parts.
   */
  private complexSeparableBinaryOp(a: Tensor, b: Tensor, op: string): Tensor {
    const aData = this.texData.get(a.dataId);
    const bData = this.texData.get(b.dataId);

    const [real, imag] = [
      [aData.complexTensors.real, bData.complexTensors.real],
      [aData.complexTensors.imag, bData.complexTensors.imag]
    ].map(complexParts => {
      const [aPart, bPart] = complexParts;

      const aHandle = this.makeComplexComponentTensorHandle(a, aPart);
      const bHandle = this.makeComplexComponentTensorHandle(b, bPart);

      const program = new BinaryOpProgram(op, a.shape, b.shape);
      const output = this.makeOutput(
          program.outputShape, upcastType(aPart.dtype, bPart.dtype));

      return this.compileAndRun<Tensor>(program, [aHandle, bHandle], output);
    });

    const complex = this.complex(real, imag);
    real.dispose();
    imag.dispose();
    return complex;
  }

  // Returns a TensorHandle with the complex shape and the dataId of the
  // underlying part. We need to do this because a reshaped complex tensor is
  // not reflected in its parts.
  private makeComplexComponentTensorHandle(
      complexTensor: Tensor, complexPart: Tensor): TensorHandle {
    return {
      dataId: complexPart.dataId,
      dtype: complexPart.dtype,
      shape: complexTensor.shape
    };
  }

  addN<T extends Tensor>(tensors: T[]): T {
    if (tensors.length === 1) {
      return tensors[0];
    }

    // Limit the number of uploaded textures for optimization.
    if (tensors.length > env().get('WEBGL_MAX_TEXTURES_IN_SHADER')) {
      const midIndex = Math.floor(tensors.length / 2);
      const leftSide = this.addN(tensors.slice(0, midIndex));
      const rightSide = this.addN(tensors.slice(midIndex));
      return this.addN([leftSide, rightSide]);
    }

    const dtype =
        tensors.map(t => t.dtype).reduce((d1, d2) => upcastType(d1, d2));
    const shapes = tensors.map(t => t.shape);
    // We can make sure shapes are identical in op level.
    const usePackedOp = env().getBool('WEBGL_PACK');
    const program = usePackedOp ?
        new AddNPackedProgram(tensors[0].shape, shapes) :
        new AddNProgram(tensors[0].shape, shapes);
    const output: T = usePackedOp ?
        this.makePackedOutput(program.outputShape, dtype) :
        this.makeOutput(program.outputShape, dtype);
    return this.compileAndRun<T>(program, tensors, output);
  }

  subtract(a: Tensor, b: Tensor): Tensor {
    if (a.dtype === 'complex64' && b.dtype === 'complex64') {
      return this.complexSeparableBinaryOp(a, b, binaryop_gpu.SUB);
    }

    if (this.shouldExecuteOnCPU([a, b])) {
      return this.cpuBackend.subtract(a, b);
    }
    const dtype = upcastType(a.dtype, b.dtype);
    if (env().getBool('WEBGL_PACK_BINARY_OPERATIONS')) {
      return this.packedBinaryOp(a, b, binaryop_gpu.SUB, a.dtype);
    }
    const program = new BinaryOpProgram(binaryop_gpu.SUB, a.shape, b.shape);
    const output = this.makeOutput(program.outputShape, dtype);
    return this.compileAndRun<Tensor>(program, [a, b], output);
  }

  pow<T extends Tensor>(a: T, b: Tensor): T {
    const usePackedOp = env().getBool('WEBGL_PACK_BINARY_OPERATIONS');
    const program = usePackedOp ?
        new BinaryOpPackedProgram(binaryop_packed_gpu.POW, a.shape, b.shape) :
        new BinaryOpProgram(binaryop_gpu.POW, a.shape, b.shape);
    const dtype = upcastType(a.dtype, b.dtype);
    const output: T = usePackedOp ?
        this.makePackedOutput(program.outputShape, dtype) :
        this.makeOutput(program.outputShape, dtype);
    return this.compileAndRun<T>(program, [a, b], output);
  }

  ceil<T extends Tensor>(x: T): T {
    if (this.shouldExecuteOnCPU([x])) {
      return this.cpuBackend.ceil(x);
    }

    if (env().getBool('WEBGL_PACK_UNARY_OPERATIONS')) {
      return this.packedUnaryOp(x, unary_op.CEIL, x.dtype) as T;
    }

    const program = new UnaryOpProgram(x.shape, unary_op.CEIL);
    return this.compileAndRun(program, [x]);
  }

  floor<T extends Tensor>(x: T): T {
    if (this.shouldExecuteOnCPU([x])) {
      return this.cpuBackend.floor(x);
    }

    if (env().getBool('WEBGL_PACK_UNARY_OPERATIONS')) {
      return this.packedUnaryOp(x, unary_op.FLOOR, x.dtype) as T;
    }

    const program = new UnaryOpProgram(x.shape, unary_op.FLOOR);
    return this.compileAndRun(program, [x]);
  }

  sign<T extends Tensor>(x: T): T {
    const program = new UnaryOpProgram(x.shape, unary_op.SIGN);
    return this.compileAndRun(program, [x]);
  }

  isNaN<T extends Tensor>(x: T): T {
    const program = new UnaryOpProgram(x.shape, unary_op.IS_NAN);
    const output = this.makeOutput(program.outputShape, 'bool');
    return this.compileAndRun(program, [x], output) as T;
  }
  isInf<T extends Tensor>(x: T): T {
    const program = new UnaryOpProgram(x.shape, unary_op.IS_INF);
    const output = this.makeOutput(program.outputShape, 'bool');
    return this.compileAndRun(program, [x], output) as T;
  }
  isFinite<T extends Tensor>(x: T): T {
    const program = new UnaryOpProgram(x.shape, unary_op.IS_FINITE);
    const output = this.makeOutput(program.outputShape, 'bool');
    return this.compileAndRun(program, [x], output) as T;
  }

  round<T extends Tensor>(x: T): T {
    const program = new UnaryOpProgram(x.shape, unary_op.ROUND);
    return this.compileAndRun(program, [x]);
  }

  exp<T extends Tensor>(x: T): T {
    if (this.shouldExecuteOnCPU([x])) {
      return this.cpuBackend.exp(x);
    }

    if (env().getBool('WEBGL_PACK_UNARY_OPERATIONS')) {
      return this.packedUnaryOp(x, unary_op.EXP, x.dtype) as T;
    }

    const program = new UnaryOpProgram(x.shape, unary_op.EXP);
    return this.compileAndRun(program, [x]);
  }

  expm1<T extends Tensor>(x: T): T {
    if (this.shouldExecuteOnCPU([x])) {
      return this.cpuBackend.expm1(x);
    }

    if (env().getBool('WEBGL_PACK_UNARY_OPERATIONS')) {
      return this.packedUnaryOp(x, unary_op.EXPM1, x.dtype) as T;
    }

    const program = new UnaryOpProgram(x.shape, unary_op.EXPM1);
    return this.compileAndRun(program, [x]);
  }

  log<T extends Tensor>(x: T): T {
    if (this.shouldExecuteOnCPU([x])) {
      return this.cpuBackend.log(x);
    }

    if (env().getBool('WEBGL_PACK_UNARY_OPERATIONS')) {
      return this.packedUnaryOp(x, unary_packed_op.LOG, x.dtype) as T;
    }

    const program = new UnaryOpProgram(x.shape, unary_op.LOG);
    return this.compileAndRun(program, [x]);
  }

  log1p<T extends Tensor>(x: T): T {
    const program = new UnaryOpProgram(x.shape, unary_op.LOG1P);
    return this.compileAndRun(program, [x]);
  }

  sqrt<T extends Tensor>(x: T): T {
    const program = new UnaryOpProgram(x.shape, unary_op.SQRT);
    return this.compileAndRun(program, [x]);
  }

  rsqrt<T extends Tensor>(x: T): T {
    if (this.shouldExecuteOnCPU([x])) {
      return this.cpuBackend.rsqrt(x);
    }
    const program = new UnaryOpProgram(x.shape, unary_op.RSQRT);
    return this.compileAndRun(program, [x]);
  }

  square<T extends Tensor>(x: T): T {
    const program = new UnaryOpProgram(x.shape, unary_op.SQUARE);
    return this.compileAndRun(program, [x]);
  }

  reciprocal<T extends Tensor>(x: T): T {
    const program = new UnaryOpProgram(x.shape, unary_op.RECIPROCAL);
    return this.compileAndRun(program, [x]);
  }

  relu<T extends Tensor>(x: T): T {
    let program: UnaryOpProgram|UnaryOpPackedProgram;
    if (env().getBool('WEBGL_PACK')) {
      program = new UnaryOpPackedProgram(x.shape, unary_packed_op.RELU);
    } else {
      program = new UnaryOpProgram(x.shape, unary_op.RELU);
    }
    return this.compileAndRun(program, [x]);
  }

  relu6<T extends Tensor>(x: T): T {
    let program: UnaryOpProgram|UnaryOpPackedProgram;
    if (env().getBool('WEBGL_PACK')) {
      program = new UnaryOpPackedProgram(x.shape, unary_packed_op.RELU6);
    } else {
      program = new UnaryOpProgram(x.shape, unary_op.RELU6);
    }
    return this.compileAndRun(program, [x]);
  }

  prelu<T extends Tensor>(x: T, alpha: T): T {
    const program = env().getBool('WEBGL_PACK_BINARY_OPERATIONS') ?
        new BinaryOpPackedProgram(
            binaryop_packed_gpu.PRELU, x.shape, alpha.shape) :
        new BinaryOpProgram(binaryop_gpu.PRELU, x.shape, alpha.shape);
    return this.compileAndRun(program, [x, alpha]);
  }

  elu<T extends Tensor>(x: T): T {
    if (env().getBool('WEBGL_PACK_UNARY_OPERATIONS')) {
      return this.packedUnaryOp(x, unary_packed_op.ELU, x.dtype) as T;
    }
    const program = new UnaryOpProgram(x.shape, unary_op.ELU);
    return this.compileAndRun(program, [x]);
  }

  eluDer<T extends Tensor>(dy: T, y: T): T {
    const program = env().getBool('WEBGL_PACK_BINARY_OPERATIONS') ?
        new BinaryOpPackedProgram(
            binaryop_packed_gpu.ELU_DER, dy.shape, y.shape) :
        new BinaryOpProgram(binaryop_gpu.ELU_DER, dy.shape, y.shape);
    return this.compileAndRun(program, [dy, y]);
  }

  selu<T extends Tensor>(x: T): T {
    const program = new UnaryOpProgram(x.shape, unary_op.SELU);
    return this.compileAndRun(program, [x]);
  }

  int<T extends Tensor>(x: T): T {
    const program = new UnaryOpProgram(x.shape, unary_op.TO_INT);
    const output: T = this.makeOutput(program.outputShape, 'int32');
    return this.compileAndRun(program, [x], output);
  }

  clip<T extends Tensor>(x: T, min: number, max: number): T {
    let program;
    if (env().getBool('WEBGL_PACK_CLIP')) {
      program = new ClipPackedProgram(x.shape);
    } else {
      program = new ClipProgram(x.shape);
    }
    const customSetup = program.getCustomSetupFunc(min, max);
    return this.compileAndRun(program, [x], null, customSetup);
  }

  abs<T extends Tensor>(x: T): T {
    if (this.shouldExecuteOnCPU([x])) {
      return this.cpuBackend.abs(x);
    }

    if (env().getBool('WEBGL_PACK_UNARY_OPERATIONS')) {
      return this.packedUnaryOp(x, unary_op.ABS, x.dtype) as T;
    }

    const program = new UnaryOpProgram(x.shape, unary_op.ABS);
    return this.compileAndRun(program, [x]);
  }

  complexAbs<T extends Tensor>(x: T): T {
    const xData = this.texData.get(x.dataId);

    const program = new ComplexAbsProgram(x.shape);
    const inputs = [
      this.makeComplexComponentTensorHandle(x, xData.complexTensors.real),
      this.makeComplexComponentTensorHandle(x, xData.complexTensors.imag),
    ];

    return this.compileAndRun<Tensor>(program, inputs) as T;
  }

  sigmoid<T extends Tensor>(x: T): T {
    const program = new UnaryOpProgram(x.shape, unary_op.SIGMOID);
    return this.compileAndRun(program, [x]);
  }

  softplus<T extends Tensor>(x: T): T {
    const program = new UnaryOpProgram(x.shape, unary_op.SOFTPLUS);
    return this.compileAndRun(program, [x]);
  }

  sin<T extends Tensor>(x: T): T {
    const program = new UnaryOpProgram(x.shape, unary_op.SIN);
    return this.compileAndRun(program, [x]);
  }

  cos<T extends Tensor>(x: T): T {
    const program = new UnaryOpProgram(x.shape, unary_op.COS);
    return this.compileAndRun(program, [x]);
  }

  tan<T extends Tensor>(x: T): T {
    const program = new UnaryOpProgram(x.shape, unary_op.TAN);
    return this.compileAndRun(program, [x]);
  }

  asin<T extends Tensor>(x: T): T {
    const program = new UnaryOpProgram(x.shape, unary_op.ASIN);
    return this.compileAndRun(program, [x]);
  }

  acos<T extends Tensor>(x: T): T {
    const program = new UnaryOpProgram(x.shape, unary_op.ACOS);
    return this.compileAndRun(program, [x]);
  }

  atan<T extends Tensor>(x: T): T {
    const program = new UnaryOpProgram(x.shape, unary_op.ATAN);
    return this.compileAndRun(program, [x]);
  }

  atan2<T extends Tensor>(a: T, b: T): T {
    const program = env().getBool('WEBGL_PACK_BINARY_OPERATIONS') ?
        new BinaryOpPackedProgram(binaryop_packed_gpu.ATAN2, a.shape, b.shape) :
        new BinaryOpProgram(binaryop_gpu.ATAN2, a.shape, b.shape);
    return this.compileAndRun(program, [a, b]);
  }

  sinh<T extends Tensor>(x: T): T {
    const program = new UnaryOpProgram(x.shape, unary_op.SINH);
    return this.compileAndRun(program, [x]);
  }

  cosh<T extends Tensor>(x: T): T {
    const program = new UnaryOpProgram(x.shape, unary_op.COSH);
    return this.compileAndRun(program, [x]);
  }

  tanh<T extends Tensor>(x: T): T {
    const program = new UnaryOpProgram(x.shape, unary_op.TANH);
    return this.compileAndRun(program, [x]);
  }

  asinh<T extends Tensor>(x: T): T {
    const program = new UnaryOpProgram(x.shape, unary_op.ASINH);
    return this.compileAndRun(program, [x]);
  }

  acosh<T extends Tensor>(x: T): T {
    const program = new UnaryOpProgram(x.shape, unary_op.ACOSH);
    return this.compileAndRun(program, [x]);
  }

  atanh<T extends Tensor>(x: T): T {
    const program = new UnaryOpProgram(x.shape, unary_op.ATANH);
    return this.compileAndRun(program, [x]);
  }

  erf<T extends Tensor>(x: T): T {
    const program = new UnaryOpProgram(x.shape, unary_op.ERF);
    return this.compileAndRun(program, [x]);
  }

  step<T extends Tensor>(x: T, alpha: number): T {
    const program = new UnaryOpProgram(x.shape, unary_op.STEP(alpha));
    return this.compileAndRun(program, [x]);
  }

  private conv2dByMatMul(
      x: Tensor4D, filter: Tensor4D, convInfo: Conv2DInfo, bias?: Tensor,
      activation?: Activation, preluActivationWeights?: Tensor): Tensor4D {
    // Reshapes conv2D input to 2D tensors, uses matMul and then reshape the
    // result from 2D to 4D.
    const xShape = x.shape;
    const xTexData = this.texData.get(x.dataId);
    const sharedMatMulDim = convInfo.inChannels;
    const outerShapeX = xShape[0] * xShape[1] * xShape[2];
    const outerShapeFilter = convInfo.outChannels;
    const isChannelsLast = convInfo.dataFormat === 'channelsLast';
    const transposeA = false;
    const transposeB = false;

    // TODO: Once reduction ops are packed, batchMatMul will always be packed
    // and we can remove this condition.
    const batchMatMulWillBeUnpacked =
        (outerShapeX === 1 || outerShapeFilter === 1) &&
        sharedMatMulDim > MATMUL_SHARED_DIM_THRESHOLD;
    const reshapeWillBeExpensive = xShape[2] % 2 !== 0 && !!xTexData.isPacked;

    if (batchMatMulWillBeUnpacked || !env().getBool('WEBGL_LAZILY_UNPACK') ||
        !env().getBool('WEBGL_PACK_BINARY_OPERATIONS') ||
        !reshapeWillBeExpensive) {
      const targetShape = isChannelsLast ? xShape[0] * xShape[1] * xShape[2] :
                                           xShape[0] * xShape[2] * xShape[3];
      const xReshaped = this.reshape(x, [1, targetShape, convInfo.inChannels]);
      const filterReshaped =
          this.reshape(filter, [1, convInfo.inChannels, convInfo.outChannels]);

      return this.reshape<Rank.R4>(
          this.fusedBatchMatMul({
            a: xReshaped as Tensor3D,
            b: filterReshaped as Tensor3D,
            transposeA,
            transposeB,
            bias,
            activation,
            preluActivationWeights
          }),
          convInfo.outShape);
    }

    // Following optimization is specific to packed |x| with odd row count
    // (For example, in channelLast mode, 'row count' refers to x.shape[2]):
    // we avoid expensive packed 2x2 reshape by padding row count to next,
    // even number. When x.shape[2] is odd, the result of packed batchMatMul is
    // the same (has the same texture layout and and values in the texture) as
    // it is for even x.shape[2] + 1. We make the odd-rows tensor to look like
    // even-rows tensor before the operation and, after the batchMatMul,
    // fix the even-rows result to have odd number of rows.
    const targetShape = isChannelsLast ?
        xShape[0] * xShape[1] * (xShape[2] + 1) :
        xShape[0] * xShape[2] * (xShape[3] + 1);
    const xReshaped = this.reshape(x, [1, targetShape, convInfo.inChannels]);

    // xTexData.shape gets referenced from GPGPUBinary.inShapeInfos.
    // Decrementing row count, after batchMatMul->...->compileProgram leads to
    // invalid row count within the reference in GPGPUBinary.inShapeInfos.
    // Alternative fix would be to provide a copy to GPGPUBinary.inShapeInfos
    // in compileProgram method, but that would affect compilation of all
    // programs - instead, provide a copy here, with even row count, before
    // calling batchMatMul->...->compileProgram and after that, the original
    // xTexData.shape is restored.
    const originalXTexDataShape = xTexData.shape;
    xTexData.shape = xTexData.shape.slice();
    xTexData.shape[xTexData.shape.length - 2]++;
    util.assert(
        webgl_util.isReshapeFree(xTexData.shape, xReshaped.shape),
        () => `packed reshape ${xTexData.shape} to ${
            xReshaped.shape} isn't free`);
    const filterReshaped =
        this.reshape(filter, [1, convInfo.inChannels, convInfo.outChannels]);

    const pointwiseConv = this.fusedBatchMatMul({
      a: xReshaped as Tensor3D,
      b: filterReshaped as Tensor3D,
      transposeA,
      transposeB,
      bias,
      activation,
      preluActivationWeights
    });
    const pointwiseConvTexData = this.texData.get(pointwiseConv.dataId);
    util.assert(
        pointwiseConvTexData.isPacked,
        () => 'batchMatMul result is expected to be packed');
    // Restore the input shape to original.
    xTexData.shape = originalXTexDataShape;
    // Set the output shape - there is no need for expensive reshape as data
    // layout is already correct.
    pointwiseConvTexData.shape = convInfo.outShape;
    return this.reshape(pointwiseConv, convInfo.outShape);
  }

  private conv2dWithIm2Row(
      x: Tensor4D, filter: Tensor4D, convInfo: Conv2DInfo, bias?: Tensor,
      activation?: Activation, preluActivationWeights?: Tensor): Tensor4D {
    // Rearranges conv2d input so each block to be convolved over forms the
    // column of a new matrix with shape [filterWidth * filterHeight *
    // inChannels, outHeight * outWidth]. The filter is also rearranged so each
    // output channel forms a row of a new matrix with shape [outChannels,
    // filterWidth * filterHeight * inChannels]. The convolution is then
    // computed by multiplying these matrices and reshaping the result.
    const {
      filterWidth,
      filterHeight,
      inChannels,
      outWidth,
      outHeight,
      dataFormat
    } = convInfo;

    const isChannelsLast = dataFormat === 'channelsLast';

    const sharedDim = filterWidth * filterHeight * inChannels;
    const numCols = outHeight * outWidth;
    const x2ColShape = [sharedDim, numCols];
    const transposeA = true;
    const transposeB = false;

    const xSqueezed = x.squeeze([0]);
    const w2Row = filter.reshape([1, sharedDim, -1]);

    const im2ColProgram =
        new Im2ColPackedProgram(x2ColShape, xSqueezed.shape, convInfo);
    const im2Col: Tensor3D =
        this.compileAndRun<Tensor2D>(im2ColProgram, [xSqueezed]).reshape([
          1, x2ColShape[0], x2ColShape[1]
        ]);

    const hasBias = bias != null;
    const hasPreluActivationWeights = preluActivationWeights != null;
    const fusedActivation =
        activation ? mapActivationToShaderProgram(activation, true) : null;
    const matmulProgram = new MatMulPackedProgram(
        im2Col.shape, [1, numCols, convInfo.outChannels], transposeA,
        transposeB, hasBias, fusedActivation, hasPreluActivationWeights);
    const inputs: TensorHandle[] = [im2Col, w2Row];
    if (bias) {
      inputs.push(bias);
    }
    if (hasPreluActivationWeights) {
      inputs.push(preluActivationWeights);
    }
    const product = this.compileAndRun<Tensor4D>(matmulProgram, inputs);

    if (isChannelsLast) {
      return product.reshape([1, outHeight, outWidth, convInfo.outChannels]);
    } else {
      return product.reshape([1, convInfo.outChannels, outHeight, outWidth]);
    }
  }

  fusedConv2d(
      {input, filter, convInfo, bias, activation, preluActivationWeights}:
          FusedConv2DConfig): Tensor4D {
    if (convInfo.filterHeight === 1 && convInfo.filterWidth === 1 &&
        convInfo.dilationHeight === 1 && convInfo.dilationWidth === 1 &&
        convInfo.strideHeight === 1 && convInfo.strideWidth === 1 &&
        (convInfo.padInfo.type === 'SAME' ||
         convInfo.padInfo.type === 'VALID')) {
      return this.conv2dByMatMul(
          input, filter, convInfo, bias, activation, preluActivationWeights);
    }
    if (env().getBool('WEBGL_CONV_IM2COL') && input.shape[0] === 1) {
      return this.conv2dWithIm2Row(
          input, filter, convInfo, bias, activation, preluActivationWeights);
    }

    const hasBias = bias != null;
    const hasPreluActivationWeights = preluActivationWeights != null;
    const fusedActivation =
        activation ? mapActivationToShaderProgram(activation, false) : null;
    const program = new Conv2DProgram(
        convInfo, hasBias, fusedActivation, hasPreluActivationWeights);
    const inputs: TensorHandle[] = [input, filter];
    if (bias) {
      inputs.push(bias);
    }
    if (preluActivationWeights) {
      inputs.push(preluActivationWeights);
    }
    return this.compileAndRun(program, inputs);
  }

  conv2d(x: Tensor4D, filter: Tensor4D, convInfo: Conv2DInfo): Tensor4D {
    if (convInfo.filterHeight === 1 && convInfo.filterWidth === 1 &&
        convInfo.dilationHeight === 1 && convInfo.dilationWidth === 1 &&
        convInfo.strideHeight === 1 && convInfo.strideWidth === 1 &&
        (convInfo.padInfo.type === 'SAME' ||
         convInfo.padInfo.type === 'VALID')) {
      return this.conv2dByMatMul(x, filter, convInfo);
    }
    if (env().getBool('WEBGL_CONV_IM2COL') && x.shape[0] === 1) {
      return this.conv2dWithIm2Row(x, filter, convInfo);
    }
    const program = new Conv2DProgram(convInfo);
    return this.compileAndRun(program, [x, filter]);
  }

  conv2dDerInput(dy: Tensor4D, filter: Tensor4D, convInfo: Conv2DInfo):
      Tensor4D {
    const program = new Conv2DDerInputProgram(convInfo);
    return this.compileAndRun(program, [dy, filter]);
  }

  conv2dDerFilter(x: Tensor4D, dy: Tensor4D, convInfo: Conv2DInfo): Tensor4D {
    const program = new Conv2DDerFilterProgram(convInfo);
    return this.compileAndRun(program, [x, dy]);
  }

  fusedDepthwiseConv2D(
      {input, filter, convInfo, bias, activation, preluActivationWeights}:
          FusedConv2DConfig): Tensor4D {
    const shouldPackDepthwiseConv = env().getBool('WEBGL_PACK_DEPTHWISECONV') &&
        convInfo.strideWidth <= 2 &&
        convInfo.outChannels / convInfo.inChannels === 1;
    const fusedActivation = activation ?
        mapActivationToShaderProgram(activation, shouldPackDepthwiseConv) :
        null;
    const inputs: Tensor[] = [input, filter];

    const hasBias = bias != null;
    const hasPreluActivationWeights = preluActivationWeights != null;
    if (hasBias) {
      inputs.push(bias);
    }
    if (hasPreluActivationWeights) {
      inputs.push(preluActivationWeights);
    }

    let program: DepthwiseConv2DProgram|DepthwiseConvPacked2DProgram;
    if (shouldPackDepthwiseConv) {
      program = new DepthwiseConvPacked2DProgram(
          convInfo, hasBias, fusedActivation, hasPreluActivationWeights);
      return this.compileAndRun(
          program, inputs,
          this.makePackedOutput(convInfo.outShape, input.dtype));
    }

    program = new DepthwiseConv2DProgram(
        convInfo, hasBias, fusedActivation, hasPreluActivationWeights);
    return this.compileAndRun(program, inputs);
  }

  depthwiseConv2D(x: Tensor4D, filter: Tensor4D, convInfo: Conv2DInfo):
      Tensor4D {
    let program: DepthwiseConv2DProgram|DepthwiseConvPacked2DProgram;
    if (env().getBool('WEBGL_PACK_DEPTHWISECONV') &&
        convInfo.strideWidth <= 2 &&
        convInfo.outChannels / convInfo.inChannels === 1) {
      program = new DepthwiseConvPacked2DProgram(convInfo);
      return this.compileAndRun(
          program, [x, filter],
          this.makePackedOutput(convInfo.outShape, x.dtype));
    }

    program = new DepthwiseConv2DProgram(convInfo);
    return this.compileAndRun(program, [x, filter]);
  }

  depthwiseConv2DDerInput(dy: Tensor4D, filter: Tensor4D, convInfo: Conv2DInfo):
      Tensor4D {
    const program = new DepthwiseConv2DDerInputProgram(convInfo);
    return this.compileAndRun(program, [dy, filter]);
  }

  depthwiseConv2DDerFilter(x: Tensor4D, dy: Tensor4D, convInfo: Conv2DInfo):
      Tensor4D {
    const program = new DepthwiseConv2DDerFilterProgram(convInfo);
    return this.compileAndRun(program, [x, dy]);
  }

  conv3d(x: Tensor5D, filter: Tensor5D, convInfo: Conv3DInfo): Tensor5D {
    const program = new Conv3DProgram(convInfo);
    return this.compileAndRun(program, [x, filter]);
  }

  conv3dDerInput(dy: Tensor5D, filter: Tensor5D, convInfo: Conv3DInfo):
      Tensor5D {
    const program = new Conv3DDerInputProgram(convInfo);
    return this.compileAndRun(program, [dy, filter]);
  }

  conv3dDerFilter(x: Tensor5D, dy: Tensor5D, convInfo: Conv3DInfo): Tensor5D {
    const program = new Conv3DDerFilterProgram(convInfo);
    return this.compileAndRun(program, [x, dy]);
  }

  maxPool(x: Tensor4D, convInfo: Conv2DInfo): Tensor4D {
    const program = new Pool2DProgram(convInfo, 'max', false);
    const output: Tensor4D = this.makeOutput(program.outputShape, x.dtype);
    return this.compileAndRun(program, [x], output);
  }

  avgPool(x: Tensor4D, convInfo: Conv2DInfo): Tensor4D {
    const program = new Pool2DProgram(convInfo, 'avg', false);
    const output = this.makeOutput(program.outputShape, 'float32');
    return this.compileAndRun(program, [x], output) as Tensor4D;
  }

  maxPoolBackprop(dy: Tensor4D, x: Tensor4D, y: Tensor4D, convInfo: Conv2DInfo):
      Tensor4D {
    const getPositions = true;
    const maxPoolPositionsProgram =
        new Pool2DProgram(convInfo, 'max', getPositions);
    const maxPoolPositions: Tensor4D =
        this.compileAndRun(maxPoolPositionsProgram, [x]);

    const maxPoolBackPropProgram = new MaxPool2DBackpropProgram(convInfo);
    const output = this.makeOutput(maxPoolBackPropProgram.outputShape, x.dtype);
    const result = this.compileAndRun(
        maxPoolBackPropProgram, [dy, maxPoolPositions], output);
    maxPoolPositions.dispose();
    return result as Tensor4D;
  }

  avgPoolBackprop(dy: Tensor4D, x: Tensor4D, convInfo: Conv2DInfo): Tensor4D {
    const avgPoolBackpropProgram = new AvgPool2DBackpropProgram(convInfo);
    const output = this.makeOutput(avgPoolBackpropProgram.outputShape, x.dtype);
    return this.compileAndRun(avgPoolBackpropProgram, [dy], output) as Tensor4D;
  }

  cast<T extends Tensor>(x: T, dtype: DataType): T {
    return backend_util.castTensor(x, dtype, this);
  }

  unstack(x: Tensor, axis: number): Tensor[] {
    const num = x.shape[axis];
    const outShape: number[] = new Array(x.rank - 1);
    let outIndex = 0;
    for (let i = 0; i < x.rank; i++) {
      if (i !== axis) {
        outShape[outIndex++] = x.shape[i];
      }
    }

    const begin = new Array(x.rank).fill(0);
    const size = x.shape.slice();
    size[axis] = 1;
    const res = new Array(num);
    for (let i = 0; i < res.length; i++) {
      begin[axis] = i;
      res[i] = this.slice(x, begin, size).reshape(outShape);
    }
    return res;
  }

  avgPool3d(x: Tensor5D, convInfo: Conv3DInfo): Tensor5D {
    const program = new Pool3DProgram(convInfo, 'avg', false);
    const output = this.makeOutput(program.outputShape, 'float32');
    return this.compileAndRun(program, [x], output) as Tensor5D;
  }

  avgPool3dBackprop(dy: Tensor5D, x: Tensor5D, convInfo: Conv3DInfo): Tensor5D {
    const avgPool3dBackpropProgram = new AvgPool3DBackpropProgram(convInfo);
    const output =
        this.makeOutput(avgPool3dBackpropProgram.outputShape, x.dtype);
    return this.compileAndRun(avgPool3dBackpropProgram, [dy], output) as
        Tensor5D;
  }

  maxPool3d(x: Tensor5D, convInfo: Conv3DInfo): Tensor5D {
    const program = new Pool3DProgram(convInfo, 'max', false);
    const output = this.makeOutput(program.outputShape, 'float32');
    return this.compileAndRun(program, [x], output) as Tensor5D;
  }

  maxPool3dBackprop(
      dy: Tensor5D, x: Tensor5D, y: Tensor5D, convInfo: Conv3DInfo): Tensor5D {
    const getPositions = true;
    const maxPool3dPositionsProgram =
        new Pool3DProgram(convInfo, 'max', getPositions);
    const maxPool3dPositions: Tensor5D =
        this.compileAndRun(maxPool3dPositionsProgram, [x]);
    const maxPool3dBackPropProgram = new MaxPool3DBackpropProgram(convInfo);
    const output =
        this.makeOutput(maxPool3dBackPropProgram.outputShape, x.dtype);
    const result = this.compileAndRun(
        maxPool3dBackPropProgram, [dy, maxPool3dPositions], output);
    maxPool3dPositions.dispose();
    return result as Tensor5D;
  }

  reshape<R extends Rank>(x: Tensor, shape: ShapeMap[R]): Tensor<R> {
    const texData = this.texData.get(x.dataId);
    if (texData.isPacked && !webgl_util.isReshapeFree(x.shape, shape) &&
        !(texData.texture !== null &&
          webgl_util.isReshapeFree(texData.shape, shape))) {
      return this.packedReshape(x, shape);
    }
    return backend_util.reshapeTensor(x, shape);
  }

  resizeBilinear(
      x: Tensor4D, newHeight: number, newWidth: number,
      alignCorners: boolean): Tensor4D {
    const program = env().getBool('WEBGL_PACK_IMAGE_OPERATIONS') ?
        new ResizeBilinearPackedProgram(
            x.shape, newHeight, newWidth, alignCorners) :
        new ResizeBilinearProgram(x.shape, newHeight, newWidth, alignCorners);
    return this.compileAndRun(program, [x]);
  }

  resizeBilinearBackprop(dy: Tensor4D, x: Tensor4D, alignCorners: boolean):
      Tensor4D {
    const program = new ResizeBilinearBackpropProgram(dy, x, alignCorners);

    return this.compileAndRun(program, [dy]);
  }

  resizeNearestNeighbor(
      x: Tensor4D, newHeight: number, newWidth: number,
      alignCorners: boolean): Tensor4D {
    const program = new ResizeNearestNeighborProgram(
        x.shape, newHeight, newWidth, alignCorners);
    return this.compileAndRun(program, [x]);
  }

  resizeNearestNeighborBackprop(
      dy: Tensor4D, x: Tensor4D, alignCorners: boolean): Tensor4D {
    const program =
        new ResizeNearestNeigborBackpropProgram(dy, x, alignCorners);
    return this.compileAndRun(program, [dy]);
  }

  multinomial(
      logits: Tensor2D, normalized: boolean, numSamples: number,
      seed: number): Tensor2D {
    const probs = normalized ? logits : softmax(logits);
    const batchSize = probs.shape[0];
    const numOutcomes = probs.shape[1];
    const program = new MultinomialProgram(batchSize, numOutcomes, numSamples);
    const output: Tensor2D = this.makeOutput(program.outputShape, 'int32');
    const customSetup = program.getCustomSetupFunc(seed);
    return this.compileAndRun(program, [probs], output, customSetup);
  }

  oneHot(indices: Tensor1D, depth: number, onValue: number, offValue: number):
      Tensor2D {
    const program = new OneHotProgram(indices.size, depth, onValue, offValue);
    return this.compileAndRun(program, [indices]);
  }

  diag(x: Tensor): Tensor {
    const program = new DiagProgram(x.size);
    return this.compileAndRun(program, [x]);
  }

  nonMaxSuppression(
      boxes: Tensor2D, scores: Tensor1D, maxOutputSize: number,
      iouThreshold: number, scoreThreshold: number): Tensor1D {
    warn(
        'tf.nonMaxSuppression() in webgl locks the UI thread. ' +
        'Call tf.nonMaxSuppressionAsync() instead');
    const boxesVals = boxes.dataSync();
    const scoresVals = scores.dataSync();
    return nonMaxSuppressionImpl(
        boxesVals, scoresVals, maxOutputSize, iouThreshold, scoreThreshold);
  }

  cropAndResize(
      image: Tensor4D, boxes: Tensor2D, boxIndex: Tensor1D,
      cropSize: [number, number], method: 'bilinear'|'nearest',
      extrapolationValue: number): Tensor4D {
    const program = new CropAndResizeProgram(
        image.shape, boxes.shape, cropSize, method, extrapolationValue);
    return this.compileAndRun(program, [image, boxes, boxIndex]);
  }

  depthToSpace(x: Tensor4D, blockSize: number, dataFormat: 'NHWC'|'NCHW'):
      Tensor4D {
    util.assert(
        blockSize > 1,
        () =>
            `blockSize should be > 1 for depthToSpace, but was: ${blockSize}`);

    const batchSize = x.shape[0];
    const inputHeight = (dataFormat === 'NHWC') ? x.shape[1] : x.shape[2];
    const inputWidth = (dataFormat === 'NHWC') ? x.shape[2] : x.shape[3];
    const inputDepth = (dataFormat === 'NHWC') ? x.shape[3] : x.shape[1];

    const outputHeight = inputHeight * blockSize;
    const outputWidth = inputWidth * blockSize;
    const outputDepth = inputDepth / (blockSize * blockSize);

    const outputShape = (dataFormat === 'NHWC') ?
        [batchSize, outputHeight, outputWidth, outputDepth] :
        [batchSize, outputDepth, outputHeight, outputWidth];

    const program = new DepthToSpaceProgram(outputShape, blockSize, dataFormat);
    return this.compileAndRun(program, [x]);
  }

  split<T extends Tensor>(x: T, sizeSplits: number[], axis: number): T[] {
    return split(x, sizeSplits, axis);
  }

  scatterND<R extends Rank>(
      indices: Tensor, updates: Tensor, shape: ShapeMap[R]): Tensor<R> {
    const {sliceRank, numUpdates, sliceSize, strides, outputSize} =
        scatter_nd_util.calculateShapes(updates, indices, shape);

    const flattenShape = [outputSize / sliceSize, sliceSize];
    const flattenIndices = indices.reshape([numUpdates, sliceRank]);
    const flattenX = updates.reshape([numUpdates, sliceSize]);

    if (outputSize === 0) {
      return backend_util.reshapeTensor(tensor([]), shape);
    }
    const defaultValue = scalar(0);
    const program = new ScatterProgram(
        numUpdates, sliceRank, flattenIndices.rank, flattenX.rank, strides,
        flattenShape);
    const res: Tensor =
        this.compileAndRun(program, [flattenX, flattenIndices, defaultValue]);
    return res.reshape(shape);
  }

  sparseToDense<R extends Rank>(
      sparseIndices: Tensor, sparseValues: Tensor, outputShape: ShapeMap[R],
      defaultValue: Scalar): Tensor<R> {
    const {sliceRank, numUpdates, strides, outputSize} =
        scatter_nd_util.calculateShapes(
            sparseValues, sparseIndices, outputShape);

    const sumDupeIndices = false;
    const program = new ScatterProgram(
        numUpdates, sliceRank, sparseIndices.rank, sparseValues.rank, strides,
        [outputSize, 1], sumDupeIndices);
    const res: Tensor = this.compileAndRun(
        program, [sparseValues, sparseIndices, defaultValue]);
    return res.reshape(outputShape);
  }

  fft(x: Tensor2D): Tensor2D {
    const inverse = false;
    return this.fftImpl(x, inverse);
  }

  ifft(x: Tensor2D): Tensor2D {
    const inverse = true;
    return this.fftImpl(x, inverse);
  }

  private fftImpl(x: Tensor2D, inverse: boolean): Tensor2D {
    const xData = this.texData.get(x.dataId);

    const realProgram =
        new FFTProgram(fft_gpu.COMPLEX_FFT.REAL, x.shape, inverse);
    const imagProgram =
        new FFTProgram(fft_gpu.COMPLEX_FFT.IMAG, x.shape, inverse);
    const inputs = [
      this.makeComplexComponentTensorHandle(x, xData.complexTensors.real),
      this.makeComplexComponentTensorHandle(x, xData.complexTensors.imag),
    ];

    const real = this.compileAndRun<Tensor>(realProgram, inputs);
    const imag = this.compileAndRun<Tensor>(imagProgram, inputs);
    const complex = this.complex(real, imag).as2D(x.shape[0], x.shape[1]);
    real.dispose();
    imag.dispose();
    return complex;
  }

  gatherND(x: Tensor, indices: Tensor): Tensor {
    const indicesShape = indices.shape;
    const sliceRank = indicesShape[indicesShape.length - 1];

    const [resultShape, numSlices, sliceSize, strides] =
        gather_nd_util.prepareAndValidate(x, indices);

    const flattenIndices = indices.reshape([numSlices, sliceRank]);
    const flattenX = x.reshape([x.size / sliceSize, sliceSize]);
    const program =
        new GatherNDProgram(sliceRank, strides, [numSlices, sliceSize]);
    const res: Tensor = this.compileAndRun(program, [flattenX, flattenIndices]);
    return res.reshape(resultShape);
  }

  fill<R extends Rank>(
      shape: ShapeMap[R], value: number|string, dtype?: DataType): Tensor<R> {
    dtype = dtype || inferDtype(value);

    if (dtype === 'string') {
      // String type should be handled in CPU memory.
      const values = getArrayFromDType(dtype, sizeFromShape(shape));
      values.fill(value as string);
      return ENGINE.makeTensor(values, shape, dtype, this) as Tensor<R>;
    } else {
      const program = new FillProgram(shape, value as number);
      const customSetup = program.getCustomSetupFunc(value as number);
      const output = this.makeOutput(shape, dtype);
      return this.compileAndRun(program, [], output, customSetup) as Tensor<R>;
    }
  }

  onesLike<R extends Rank>(x: Tensor<R>): Tensor<R> {
    if (x.dtype === 'string') {
      throw new Error('onesLike is not supported under string dtype');
    } else {
      // TODO(cais, smilkov): Add WebGL shader for onesLike:
      //   https://github.com/tensorflow/tfjs/issues/1293
      return this.fill(x.shape, 1, x.dtype);
    }
  }

  zerosLike<R extends Rank>(x: Tensor<R>): Tensor<R> {
    return this.fill(x.shape, x.dtype === 'string' ? '' : 0, x.dtype);
  }

  linspace(start: number, stop: number, num: number): Tensor1D {
    // TODO: Use CPU implementation due to the precision problem in Safari.
    return backend_util.linspaceImpl(start, stop, num);
  }

  private makeTensorHandle(shape: number[], dtype: DataType): TensorHandle {
    const dataId = this.write(null /* values */, shape, dtype);
    this.texData.get(dataId).usage = null;
    return {dataId, shape, dtype};
  }

  private makeOutput<T extends Tensor>(shape: number[], dtype: DataType): T {
    const {dataId} = this.makeTensorHandle(shape, dtype);
    return ENGINE.makeTensorFromDataId(dataId, shape, dtype, this) as T;
  }

  private makePackedOutput<T extends Tensor, D extends DataType = 'float32'>(
      shape: number[], dtype?: D): T {
    const packed = this.makeOutput(shape, dtype);
    this.texData.get(packed.dataId).isPacked = true;
    return packed as T;
  }

  private unpackTensor<T extends Tensor>(input: T|TensorHandle): T {
    const program = new UnpackProgram(input.shape);
    const output = this.makeOutput(program.outputShape, input.dtype);
    return this.compileAndRun(program, [input], output) as T;
  }

  private packTensor<T extends Tensor>(input: T|TensorHandle): T {
    const program = new PackProgram(input.shape);
    return this.compileAndRun(
        program, [input], this.makePackedOutput(input.shape, input.dtype), null,
        true);
  }

  private packedReshape<R extends Rank>(input: Tensor, afterShape: ShapeMap[R]):
      Tensor<R> {
    const inputAs3D = input.reshape([
      webgl_util.getBatchDim(input.shape),
      ...webgl_util.getRowsCols(input.shape)
    ]);
    const afterShapeAs3D = [
      webgl_util.getBatchDim(afterShape), ...webgl_util.getRowsCols(afterShape)
    ];
    const program = new ReshapePackedProgram(
        afterShapeAs3D as [number, number, number],
        inputAs3D.shape as [number, number, number]);
    const preventEagerUnpackingOfOutput = true;
    return this
        .compileAndRun<Tensor<R>>(
            program, [inputAs3D], null, null, preventEagerUnpackingOfOutput)
        .reshape(afterShape);
  }

  private decode(dataId: DataId): TensorHandle {
    const texData = this.texData.get(dataId);
    const {isPacked, shape, dtype} = texData;
    const shapeAs3D =
        webgl_util.getShapeAs3D(shape) as [number, number, number];
    const denseTexShape = tex_util.getDenseTexShape(shape);

    const tmpTarget = this.makeTensorHandle(shape, 'float32') as TensorHandle &
        {size: number};
    this.texData.get(tmpTarget.dataId).isPacked = true;
    this.texData.get(tmpTarget.dataId).dtype = dtype;
    this.texData.get(tmpTarget.dataId).texShape =
        denseTexShape.map(
            d => d * 2) as [number, number];  // To undo the effect of isPacked
                                              // being set to true.

    let program;
    if (isPacked) {
      program = new DecodeMatrixPackedProgram(shapeAs3D, denseTexShape);
    } else {
      program = new DecodeMatrixProgram(shapeAs3D, denseTexShape);
    }

    this.compileAndRun(
        program, [{shape: shapeAs3D, dtype, dataId}], tmpTarget, null, true);
    return tmpTarget;
  }

  public compileAndRun<
      K extends {dtype: DataType, size: number, dataId: {}, shape: number[]}>(
      program: GPGPUProgram, inputs: TensorHandle[], output?: K,
      customSetup?: (gpgpu: GPGPUContext, webGLProgram: WebGLProgram) => void,
      preventEagerUnpackingOfOutput = false): K {
    if (output == null) {
      if (program.usesPackedTextures) {
        output = this.makePackedOutput(program.outputShape, inputs[0].dtype) as
            {} as K;
      } else {
        output =
            this.makeOutput(program.outputShape, inputs[0].dtype) as {} as K;
      }
    }

    if (output.size === 0) {
      // Short-circuit the computation since the result is empty (has 0 in its
      // shape).
      this.texData.get(output.dataId).values =
          getTypedArrayFromDType(output.dtype as 'float32', 0);
      return output;
    }

    const inputsData: TensorData[] = inputs.map(input => {
      if (input.dtype === 'complex64') {
        throw new Error(
            `GPGPUProgram does not support complex64 input. For complex64 ` +
            `dtypes, please separate the program into real and imaginary ` +
            `parts.`);
      }

      let texData = this.texData.get(input.dataId);

      if (texData.texture == null) {
        if (!program.usesPackedTextures &&
            util.sizeFromShape(input.shape) <=
                env().getNumber('WEBGL_SIZE_UPLOAD_UNIFORM')) {
          // Upload small tensors that live on the CPU as uniforms, not as
          // textures. Do this only when the environment supports 32bit floats
          // due to problems when comparing 16bit floats with 32bit floats.
          // TODO(https://github.com/tensorflow/tfjs/issues/821): Make it
          // possible for packed shaders to sample from uniforms.
          return {
            shape: input.shape,
            texData: null,
            isUniform: true,
            uniformValues: texData.values as TypedArray
          };
        }

        // This ensures that if a packed program's inputs have not yet been
        // uploaded to the GPU, they get uploaded as packed right off the bat.
        if (program.usesPackedTextures) {
          texData.isPacked = true;
          texData.shape = input.shape;
        }
      } else if (!!texData.isPacked !== !!program.usesPackedTextures) {
        input = texData.isPacked ? this.unpackTensor(input) :
                                   this.packTensor(input);
        texData = this.texData.get(input.dataId);
      } else if (
          texData.isPacked &&
          !webgl_util.isReshapeFree(texData.shape, input.shape)) {
        // This is a special case where a texture exists for a tensor
        // but the shapes are incompatible (due to packing constraints) because
        // the tensor did not have a chance to go through the packed reshape
        // shader. This only happens when we reshape the *same* tensor to form
        // *distinct* inputs to an op, e.g. dotting a vector with itself. This
        // case will disappear once packed uploading is the default.

        const savedInput = input;
        const targetShape = input.shape;

        input.shape = texData.shape;
        input = this.packedReshape(input as Tensor, targetShape);
        texData = this.texData.get(input.dataId);

        savedInput.shape = targetShape;
      }

      this.uploadToGPU(input.dataId);
      return {shape: input.shape, texData, isUniform: false};
    });

    this.uploadToGPU(output.dataId);
    const outputData: TensorData = {
      shape: output.shape,
      texData: this.texData.get(output.dataId),
      isUniform: false
    };
    const key = gpgpu_math.makeShaderKey(program, inputsData, outputData);
    const binary = this.getAndSaveBinary(key, () => {
      return gpgpu_math.compileProgram(
          this.gpgpu, program, inputsData, outputData);
    });
    const shouldTimeProgram = this.activeTimers != null;
    let query: WebGLQuery|CPUTimerQuery;
    if (shouldTimeProgram) {
      query = this.startTimer();
    }

    gpgpu_math.runProgram(
        this.gpgpu, binary, inputsData, outputData, customSetup);

    if (shouldTimeProgram) {
      query = this.endTimer(query);
      this.activeTimers.push(
          {name: program.constructor.name, query: this.getQueryTime(query)});
    }

    if (!env().getBool('WEBGL_LAZILY_UNPACK') &&
        this.texData.get(output.dataId).isPacked &&
        preventEagerUnpackingOfOutput === false) {
      return this.unpackTensor(output as {} as Tensor) as {} as K;
    }
    return output;
  }

  private getAndSaveBinary(key: string, getBinary: () => GPGPUBinary):
      GPGPUBinary {
    if (!(key in this.binaryCache)) {
      this.binaryCache[key] = getBinary();
    }
    return this.binaryCache[key];
  }

  getTextureManager(): TextureManager {
    return this.textureManager;
  }

  private disposed = false;

  dispose() {
    if (this.disposed) {
      return;
    }
    this.textureManager.dispose();

    if (this.fromPixels2DContext != null &&
        //@ts-ignore
        this.fromPixels2DContext.canvas.remove) {
      //@ts-ignore
      this.fromPixels2DContext.canvas.remove();
    }
    if (this.gpgpuCreatedLocally) {
      this.gpgpu.program = null;
      this.gpgpu.dispose();
    }

    const gl = getActiveContext();
    if (gl.canvas != null && gl.canvas.remove != null) {
      gl.canvas.remove();
    }
    this.disposed = true;
  }

  floatPrecision(): 16|32 {
    if (this.floatPrecisionValue == null) {
      this.floatPrecisionValue = tidy(() => {
        if (!env().get('WEBGL_RENDER_FLOAT32_ENABLED')) {
          // Momentarily switching DEBUG flag to false so we don't throw an
          // error trying to upload a small value.
          const debugFlag = env().getBool('DEBUG');
          env().set('DEBUG', false);
          const underflowCheckValue = this.abs(scalar(1e-8)).dataSync()[0];
          env().set('DEBUG', debugFlag);

          if (underflowCheckValue > 0) {
            return 32;
          }
        }
        return 16;
      });
    }
    return this.floatPrecisionValue;
  }
  /** Returns the smallest representable number.  */
  epsilon(): number {
    return this.floatPrecision() === 32 ? EPSILON_FLOAT32 : EPSILON_FLOAT16;
  }

  private uploadToGPU(dataId: DataId): void {
    const texData = this.texData.get(dataId);
    const {shape, dtype, values, texture, usage, isPacked} = texData;

    if (texture != null) {
      // Array is already on GPU. No-op.
      return;
    }
    const shouldTimeProgram = this.activeTimers != null;
    let start: number;
    if (shouldTimeProgram) {
      start = util.now();
    }

    let texShape = texData.texShape;
    if (texShape == null) {
      texShape = webgl_util.getTextureShapeFromLogicalShape(shape, isPacked);
      texData.texShape = texShape;
    }

    if (values != null) {
      const shapeAs3D = webgl_util.getShapeAs3D(shape);

      let program;
      let width = texShape[1], height = texShape[0];
      const isByteArray = values instanceof Uint8Array;

      if (isPacked) {
        [width, height] = tex_util.getPackedMatrixTextureShapeWidthHeight(
            texShape[0], texShape[1]);
        program = new EncodeMatrixPackedProgram(
            shapeAs3D, [height, width], isByteArray);
      } else {
        program =
            new EncodeMatrixProgram(shapeAs3D, [height, width], isByteArray);
      }

      const tempDenseInputHandle =
          this.makeTensorHandle([height, width], dtype);
      if (isByteArray) {
        this.texData.get(tempDenseInputHandle.dataId).usage =
            TextureUsage.PIXELS;
      } else {
        this.texData.get(tempDenseInputHandle.dataId).usage =
            TextureUsage.UPLOAD;
      }
      this.gpgpu.uploadDenseMatrixToTexture(
          this.getTexture(tempDenseInputHandle.dataId), width, height,
          values as TypedArray);

      const encodedOutputTarget =
          this.makeTensorHandle(
              program.outputShape, tempDenseInputHandle.dtype) as TensorHandle &
          {size: number};
      encodedOutputTarget.size = sizeFromShape(program.outputShape);
      this.texData.get(encodedOutputTarget.dataId).isPacked = isPacked;
      this.compileAndRun(program, [tempDenseInputHandle], encodedOutputTarget);

      // Have the original texture assume the identity of the encoded output.
      const outputTexData = this.texData.get(encodedOutputTarget.dataId);
      texData.texture = outputTexData.texture;
      texData.texShape = outputTexData.texShape;
      texData.isPacked = outputTexData.isPacked;
      texData.usage = outputTexData.usage;

      this.disposeData(tempDenseInputHandle.dataId);
      this.texData.delete(encodedOutputTarget.dataId);

      // Once uploaded, don't store the values on cpu.
      texData.values = null;
      if (shouldTimeProgram) {
        this.uploadWaitMs += util.now() - start;
      }
    } else {
      const newTexture = this.acquireTexture(texShape, usage, dtype, isPacked);
      texData.texture = newTexture;
    }
  }

  private convertAndCacheOnCPU(dataId: DataId, float32Values?: Float32Array):
      TypedArray {
    const texData = this.texData.get(dataId);
    const {dtype} = texData;

    this.releaseGPUData(dataId);

    if (float32Values != null) {
      texData.values = float32ToTypedArray(float32Values, dtype as 'float32');
    }
    return texData.values as TypedArray;
  }

  private acquireTexture(
      texShape: [number, number], texType: TextureUsage, dtype: DataType,
      isPacked: boolean): WebGLTexture {
    this.numBytesInGPU += this.computeBytes(texShape, dtype);
    if (!this.warnedAboutMemory &&
        this.numBytesInGPU > this.numMBBeforeWarning * 1024 * 1024) {
      const mb = (this.numBytesInGPU / 1024 / 1024).toFixed(2);
      this.warnedAboutMemory = true;
      console.warn(
          `High memory usage in GPU: ${mb} MB, ` +
          `most likely due to a memory leak`);
    }
    return this.textureManager.acquireTexture(texShape, texType, isPacked);
  }

  private computeBytes(shape: [number, number], dtype: DataType) {
    return shape[0] * shape[1] * util.bytesPerElement(dtype);
  }
}

if (device_util.isBrowser()) {
  ENGINE.registerBackend(
      'webgl', () => new MathBackendWebGL(), 2 /* priority */);
}

function float32ToTypedArray<D extends NumericDataType>(
    a: Float32Array, dtype: D): DataTypeMap[D] {
  if (dtype === 'float32' || dtype === 'complex64') {
    return a as DataTypeMap[D];
  } else if (dtype === 'int32' || dtype === 'bool') {
    const result = (dtype === 'int32') ? new Int32Array(a.length) :
                                         new Uint8Array(a.length);
    for (let i = 0; i < result.length; ++i) {
      result[i] = Math.round(a[i]);
    }
    return result as DataTypeMap[D];
  } else {
    throw new Error(`Unknown dtype ${dtype}`);
  }
}<|MERGE_RESOLUTION|>--- conflicted
+++ resolved
@@ -266,15 +266,8 @@
     }
 
     if (gpgpu == null) {
-<<<<<<< HEAD
-      this.binaryCache = getBinaryCache(ENV.getNumber('WEBGL_VERSION'));
+      this.binaryCache = getBinaryCache(env().getNumber('WEBGL_VERSION'));
       this.gpgpu = new GPGPUContext();
-=======
-      const gl = getWebGLContext(env().getNumber('WEBGL_VERSION'));
-      this.binaryCache = getBinaryCache(env().getNumber('WEBGL_VERSION'));
-      this.gpgpu = new GPGPUContext(gl);
-      this.canvas = gl.canvas;
->>>>>>> 350d5704
       this.gpgpuCreatedLocally = true;
     } else {
       this.binaryCache = {};
